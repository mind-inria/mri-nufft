--- conflicted
+++ resolved
@@ -79,7 +79,6 @@
     "filename_pattern": "/example_",
     "ignore_pattern": r"(__init__|conftest|utils).py",
     "nested_sections": True,
-<<<<<<< HEAD
     "binder": {
         "org": "mind-inria",
         "repo": "mri-nufft",
@@ -91,10 +90,8 @@
         ],
         "notebooks_dir": "examples",
         "use_jupyter_lab": True,
-    }
-=======
+    },
     "parallel": 3,
->>>>>>> bd53cc87
 }
 
 intersphinx_mapping = {
