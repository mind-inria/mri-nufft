--- conflicted
+++ resolved
@@ -415,22 +415,11 @@
 
 
 def get_gradient_times_to_travel(
-<<<<<<< HEAD
     kspace_end_loc: Optional[NDArray] = None,
     kspace_start_loc: Optional[NDArray] = None,
     end_gradients: Optional[NDArray] = None,
     start_gradients: Optional[NDArray] = None,
     acq: Acquisition | None = None,
-=======
-    kspace_end_loc: NDArray | None = None,
-    kspace_start_loc: NDArray | None = None,
-    end_gradients: NDArray | None = None,
-    start_gradients: NDArray | None = None,
-    gamma: float = Gammas.Hydrogen,
-    raster_time: float = DEFAULT_RASTER_TIME,
-    gmax: float = DEFAULT_GMAX,
-    smax: float = DEFAULT_SMAX,
->>>>>>> de78118e
     n_jobs: int = 1,
 ) -> tuple[NDArray, NDArray, NDArray, NDArray]:
     """Get gradient timing values for trapezoidal or triangular waveforms.
@@ -526,22 +515,11 @@
 
 def get_gradient_amplitudes_to_travel_for_set_time(
     kspace_end_loc: NDArray,
-<<<<<<< HEAD
     kspace_start_loc: Optional[NDArray] = None,
     end_gradients: Optional[NDArray] = None,
     start_gradients: Optional[NDArray] = None,
     nb_raster_points: Optional[int] = None,
     acq: Acquisition | None = None,
-=======
-    kspace_start_loc: NDArray | None = None,
-    end_gradients: NDArray | None = None,
-    start_gradients: NDArray | None = None,
-    nb_raster_points: int | None = None,
-    gamma: float = Gammas.Hydrogen,
-    raster_time: float = DEFAULT_RASTER_TIME,
-    gmax: float = DEFAULT_GMAX,
-    smax: float = DEFAULT_SMAX,
->>>>>>> de78118e
     n_jobs: int = 1,
 ) -> NDArray:
     """Calculate timings for trapezoidal or triangular gradient waveforms.
