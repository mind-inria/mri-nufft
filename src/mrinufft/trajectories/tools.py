--- conflicted
+++ resolved
@@ -19,17 +19,9 @@
     VDSorder,
     VDSpdf,
     initialize_tilt,
-<<<<<<< HEAD
-    DEFAULT_RESOLUTION,
-    DEFAULT_GMAX,
-    DEFAULT_RASTER_TIME,
-    DEFAULT_SMAX,
     unnormalize_trajectory,
     convert_gradients_to_trajectory,
     convert_trajectory_to_gradients,
-    Gammas,
-=======
->>>>>>> 855f2516
 )
 
 ################
@@ -453,22 +445,15 @@
 
 
 def get_gradient_times_to_travel(
-<<<<<<< HEAD
     kspace_end_loc: NDArray,
     kspace_start_loc: Optional[NDArray] = None,
     end_gradients: Optional[NDArray] = None,
     start_gradients: Optional[NDArray] = None,
-    gamma: float = Gammas.Hydrogen,
-    raster_time: float = DEFAULT_RASTER_TIME,
-    gmax: float = DEFAULT_GMAX,
-    smax: float = DEFAULT_SMAX,
-=======
     kspace_end_loc: NDArray | None = None,
     kspace_start_loc: NDArray | None = None,
     end_gradients: NDArray | None = None,
     start_gradients: NDArray | None = None,
     acq: Acquisition | None = None,
->>>>>>> 855f2516
     n_jobs: int = 1,
 ) -> tuple[NDArray, NDArray, NDArray, NDArray]:
     """Get gradient timing values for trapezoidal or triangular waveforms.
@@ -511,7 +496,7 @@
         To directly get the waveforms required. This is most-likely what
         you want to use.
     """
-<<<<<<< HEAD
+    acq = acq or Acquisition.default
     kspace_end_loc, kspace_start_loc, start_gradients, end_gradients = (
         _set_defaults_gradient_calc(
             kspace_end_loc,
@@ -520,11 +505,7 @@
             start_gradients,
         )
     )
-    area_needed = (kspace_end_loc - kspace_start_loc) / gamma / raster_time
-=======
-    acq = acq or Acquisition.default
     area_needed = (kspace_end_loc - kspace_start_loc) / acq.gamma / acq.raster_time
->>>>>>> 855f2516
 
     def solve_gi_min_plateau(gs, ge, area):
         def _residual(gi):
@@ -626,7 +607,7 @@
     - The returned gradients are suitable for use in MRI pulse sequence design,
       ensuring compliance with specified hardware constraints.
     """
-<<<<<<< HEAD
+    acq = acq or Acquisition.default
     kspace_end_loc, kspace_start_loc, start_gradients, end_gradients = (
         _set_defaults_gradient_calc(
             kspace_end_loc,
@@ -635,27 +616,6 @@
             start_gradients,
         )
     )
-=======
-    acq = acq or Acquisition.default
-
-    kspace_end_loc = np.atleast_2d(kspace_end_loc)
-    if kspace_start_loc is None:
-        kspace_start_loc = np.zeros_like(kspace_end_loc)
-    if start_gradients is None:
-        start_gradients = np.zeros_like(kspace_end_loc)
-    if end_gradients is None:
-        end_gradients = np.zeros_like(kspace_end_loc)
-    kspace_start_loc = np.atleast_2d(kspace_start_loc)
-    start_gradients = np.atleast_2d(start_gradients)
-    end_gradients = np.atleast_2d(end_gradients)
-
-    assert (
-        kspace_start_loc.shape
-        == kspace_end_loc.shape
-        == start_gradients.shape
-        == end_gradients.shape
-    ), "All input arrays must have shape (nb_shots, nb_dimension)"
->>>>>>> 855f2516
     if nb_raster_points is None:
         # Calculate the number of time steps based on the area needed
         n_ramp_down, n_ramp_up, n_plateau, gi = get_gradient_times_to_travel(
