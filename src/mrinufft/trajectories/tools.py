"""Functions to manipulate/modify trajectories."""

from typing import Any, Callable, Literal, Optional

import numpy as np
from numpy.typing import NDArray
from scipy.interpolate import CubicSpline, interp1d
from scipy.stats import norm
import inspect
from functools import wraps
from scipy.optimize import minimize_scalar
from joblib import Parallel, delayed

from .maths import Rv, Rx, Ry, Rz
from .utils import (
    KMAX,
    VDSorder,
    VDSpdf,
    initialize_tilt,
    DEFAULT_RESOLUTION,
    DEFAULT_GMAX,
    DEFAULT_RASTER_TIME,
    DEFAULT_SMAX,
    unnormalize_trajectory,
    convert_gradients_to_trajectory,
    convert_trajectory_to_gradients,
    Gammas,
)

################
# DIRECT TOOLS #
################


def stack(
    trajectory: NDArray,
    nb_stacks: int,
    z_tilt: str | float | None = None,
    *,
    hard_bounded: bool = True,
) -> NDArray:
    """Stack 2D or 3D trajectories over the :math:`k_z`-axis.

    Parameters
    ----------
    trajectory : NDArray
        Trajectory in 2D or 3D to stack.
    nb_stacks : int
        Number of stacks repeating the provided trajectory.
    z_tilt : str | float, optional
        Tilt of the stacks, by default `None`.
    hard_bounded : bool, optional
        Whether the stacks should be strictly within the limits of the k-space.

    Returns
    -------
    NDArray
        Stacked trajectory.
    """
    # Check dimensionality and initialize output
    Nc, Ns = trajectory.shape[:2]
    if trajectory.shape[-1] == 2:
        trajectory = np.concatenate([trajectory, np.zeros((Nc, Ns, 1))], axis=-1)
    trajectory = trajectory.reshape((Nc * Ns, 3))
    new_trajectory = np.zeros((nb_stacks, Nc * Ns, 3))

    # Initialize z-axis with boundaries, and z-rotation
    ub, lb = KMAX / nb_stacks, -KMAX / nb_stacks
    if hard_bounded:
        ub = max(np.max(trajectory[..., 2]), ub)
        lb = min(np.min(trajectory[..., 2]), lb)
    z_axis = np.linspace(-KMAX - lb, KMAX - ub, nb_stacks)
    z_rotation = Rz(initialize_tilt(z_tilt, nb_stacks)).T

    # Start stacking the trajectories
    new_trajectory[0] = trajectory
    new_trajectory[0, :, 2] += z_axis[0]
    for i in range(1, nb_stacks):
        new_trajectory[i] = new_trajectory[i - 1] @ z_rotation
        new_trajectory[i, :, 2] = z_axis[i] + trajectory[..., 2]

    return new_trajectory.reshape(nb_stacks * Nc, Ns, 3)


def rotate(
    trajectory: NDArray,
    nb_rotations: int,
    x_tilt: str | float | None = None,
    y_tilt: str | float | None = None,
    z_tilt: str | float | None = None,
) -> NDArray:
    """Rotate 2D or 3D trajectories over the different axes.

    Parameters
    ----------
    trajectory : NDArray
        Trajectory in 2D or 3D to rotate.
    nb_rotations : int
        Number of rotations repeating the provided trajectory.
    x_tilt : str | float, optional
        Tilt of the trajectory over the :math:`k_x`-axis, by default `None`.
    y_tilt : str | float, optional
        Tilt of the trajectory over the :math:`k_y`-axis, by default `None`.
    z_tilt : str | float, optional
        Tilt of the trajectory over the :math:`k_z`-axis, by default `None`.

    Returns
    -------
    NDArray
        Rotated trajectory.
    """
    # Check dimensionality and initialize output
    Nc, Ns = trajectory.shape[:2]
    if trajectory.shape[-1] == 2:
        trajectory = np.concatenate([trajectory, np.zeros((Nc, Ns, 1))], axis=-1)
    trajectory = trajectory.reshape((Nc * Ns, 3))
    new_trajectory = np.zeros((nb_rotations, Nc * Ns, 3))

    # Start rotating the planes
    x_angle = initialize_tilt(x_tilt, nb_rotations)
    y_angle = initialize_tilt(y_tilt, nb_rotations)
    z_angle = initialize_tilt(z_tilt, nb_rotations)
    new_trajectory[0] = trajectory
    for i in range(1, nb_rotations):
        rotation = (Rx(i * x_angle) @ Ry(i * y_angle) @ Rz(i * z_angle)).T
        new_trajectory[i] = new_trajectory[0] @ rotation

    return new_trajectory.reshape(nb_rotations * Nc, Ns, 3)


def precess(
    trajectory: NDArray,
    nb_rotations: int,
    tilt: str | float = "golden",
    half_sphere: bool = False,
    partition: Literal["axial", "polar"] = "axial",
    axis: int | NDArray | None = None,
) -> NDArray:
    """Rotate trajectories as a precession around the :math:`k_z`-axis.

    Parameters
    ----------
    trajectory : NDArray
        Trajectory in 2D or 3D to rotate.
    nb_rotations : int
        Number of rotations repeating the provided trajectory while precessing.
    tilt : str | float, optional
        Angle tilt between consecutive rotations around the :math:`k_z`-axis,
        by default "golden".
    half_sphere : bool, optional
        Whether the precession should be limited to the upper half
        of the k-space sphere.
        It is typically used for in-out trajectories or planes.
    partition : Literal["axial", "polar"], optional
        Partition type between an "axial" or "polar" split of the
        :math:`k_z`-axis, designating whether the axis should be fragmented
        by radius or angle respectively, by default "axial".
    axis : int, NDArray, optional
        Axis selected for alignment reference when rotating the trajectory
        around the :math:`k_z`-axis, generally corresponding to the shot
        direction for single shot ``trajectory`` inputs. It can either
        be an integer for one of the three k-space axes, or directly a 3D
        array. The default behavior when `None` is to select the last
        coordinate of the first shot as the axis, by default `None`.

    Returns
    -------
    NDArray
        Precessed trajectory.
    """
    # Check for partition option error
    if partition not in ["polar", "axial"]:
        raise NotImplementedError(f"Unknown partition type: {partition}")

    # Check dimensionality and initialize output
    Nc, Ns = trajectory.shape[:2]
    if trajectory.shape[-1] == 2:
        trajectory = np.concatenate([trajectory, np.zeros((Nc, Ns, 1))], axis=-1)
    trajectory = trajectory.reshape((Nc * Ns, 3))
    new_trajectory = np.zeros((nb_rotations, Nc * Ns, 3))

    # Determine direction vectors on a sphere
    vectors = np.zeros((nb_rotations, 3))
    phi = initialize_tilt(tilt, nb_rotations) * np.arange(nb_rotations)
    vectors[:, 2] = np.linspace(-1 + half_sphere, 1, nb_rotations)
    if partition == "polar":
        vectors[:, 2] = np.sin(np.pi / 2 * vectors[:, 2])
    radius = np.sqrt(1 - vectors[:, 2] ** 2)
    vectors[:, 0] = np.cos(phi) * radius
    vectors[:, 1] = np.sin(phi) * radius

    # Select rotation axis when axis is not already a vector
    if axis is None:
        axis_vector = np.copy(trajectory[Ns - 1])
        axis_vector /= np.linalg.norm(axis_vector)
    elif isinstance(axis, int):
        axis_vector = np.zeros(3)
        axis_vector[axis] = 1
    else:
        axis_vector = axis

    # Rotate initial trajectory
    for i in np.arange(nb_rotations):
        rotation = Rv(axis_vector, vectors[i], normalize=False).T
        new_trajectory[i] = trajectory @ rotation

    return new_trajectory.reshape((nb_rotations * Nc, Ns, 3))


def conify(
    trajectory: NDArray,
    nb_cones: int,
    z_tilt: str | float | None = None,
    in_out: bool = False,
    max_angle: float = np.pi / 2,
    borderless: bool = True,
) -> NDArray:
    """Distort 2D or 3D trajectories into cones along the :math:`k_z`-axis.

    Parameters
    ----------
    trajectory : NDArray
        Trajectory to conify.
    nb_cones : int
        Number of cones repeating the provided trajectory.
    z_tilt : str | float, optional
        Tilt of the trajectory over the :math:`k_z`-axis, by default `None`.
    in_out : bool, optional
        Whether to account for the in-out nature of some trajectories
        to avoid hard angles around the center, by default False.
    max_angle : float, optional
        Maximum angle of the cones, by default pi / 2.
    borderless : bool, optional
        Whether the cones should reach `max_angle` or not,
        and avoid 1D cones if equal to pi / 2, by default True.

    Returns
    -------
    NDArray
        Conified trajectory.
    """
    # Check dimensionality and initialize output
    Nc, Ns = trajectory.shape[:2]
    if trajectory.shape[-1] == 2:
        trajectory = np.concatenate([trajectory, np.zeros((Nc, Ns, 1))], axis=-1)
    trajectory = trajectory.reshape((Nc * Ns, 3))
    new_trajectory = np.zeros((nb_cones, Nc * Ns, 3))

    # Initialize angles
    z_angle = initialize_tilt(z_tilt, nb_cones)
    alphas = np.linspace(-max_angle, +max_angle, nb_cones + 2 * borderless)
    if borderless:
        alphas = alphas[1:-1]  # Remove partition borders

    # Start processing the trajectory
    new_trajectory[:] = trajectory
    for i, alpha in enumerate(alphas):
        # Apply tilt
        rotation = Rz(np.abs(i - nb_cones // 2) * z_angle).T  # Symmetrical for in-out
        new_trajectory[i] = new_trajectory[i] @ rotation

        # Convert to spherical coordinates
        norms = np.linalg.norm(new_trajectory[i], axis=-1)
        polar_angles = np.arccos(
            new_trajectory[i, ..., 2] / np.where(norms == 0, 1, norms)
        )

        # Conify by changing polar angle
        new_trajectory[i, :, 0] = (
            new_trajectory[i, :, 0]
            / np.sin(polar_angles)
            * np.sin(polar_angles + alpha)
        )
        new_trajectory[i, :, 1] = (
            new_trajectory[i, :, 1]
            / np.sin(polar_angles)
            * np.sin(polar_angles + alpha)
        )
        new_trajectory[i, :, 2] = norms * np.cos(polar_angles + alpha)
    new_trajectory = new_trajectory.reshape(nb_cones * Nc, Ns, 3)

    # Handle in-out trajectories to avoid hard transition at the center
    if in_out:
        new_trajectory[:, Ns // 2 :, 2] = -new_trajectory[:, Ns // 2 :, 2]

    return new_trajectory


def epify(
    trajectory: NDArray,
    Ns_transitions: int,
    nb_trains: int,
    *,
    reverse_odd_shots: bool = False,
) -> NDArray:
    """Create multi-readout shots from trajectory composed of single-readouts.

    Assemble multiple single-readout shots together by adding transition
    steps in the trajectory to create EPI-like multi-readout shots.

    Parameters
    ----------
    trajectory : NDArray
        Trajectory to change by prolonging and merging the shots.
    Ns_transitions : int
        Number of samples/steps between the merged readouts.
    nb_trains : int
        Number of resulting multi-readout shots, or trains.
    reverse_odd_shots : bool, optional
        Whether to reverse every odd shots such that, as in most
        trajectories, even shots end up closer to the start of odd
        shots.

    Returns
    -------
    NDArray
        Trajectory with fewer but longer multi-readout shots.
    """
    Nc, Ns, Nd = trajectory.shape
    if Nc % nb_trains != 0:
        raise ValueError(
            "`nb_trains` should divide the number of shots in `trajectory`."
        )
    nb_shot_per_train = Nc // nb_trains

    # Reverse odd shots to facilitate concatenation if requested
    trajectory = np.copy(trajectory)
    trajectory = trajectory.reshape((nb_trains, -1, Ns, Nd))
    if reverse_odd_shots:
        trajectory[:, 1::2] = trajectory[:, 1::2, ::-1]

    # Assemble shots together per concatenation
    assembled_trajectory = []
    source_sample_ids = np.concatenate(
        [np.arange(Ns) + i * (Ns_transitions + Ns) for i in range(nb_shot_per_train)]
    )
    target_sample_ids = np.arange(
        nb_shot_per_train * Ns + (nb_shot_per_train - 1) * Ns_transitions
    )

    for i_c in range(nb_trains):
        spline = CubicSpline(source_sample_ids, np.concatenate(trajectory[i_c], axis=0))
        assembled_trajectory.append(spline(target_sample_ids))
    return np.array(assembled_trajectory)


def unepify(trajectory: NDArray, Ns_readouts: int, Ns_transitions: int) -> NDArray:
    """Recover single-readout shots from multi-readout trajectory.

    Reformat an EPI-like trajectory with multiple readouts and transitions
    to more single-readout shots by discarding the transition parts.

    Note that it can also be applied to any array of shape
    (Nc, Ns_readouts + Ns_transitions, ...) such as acquired samples
    for example.

    Parameters
    ----------
    trajectory : NDArray
        Trajectory to reduce by discarding transitions between readouts.
    Ns_readouts : int
        Number of samples within a single readout.
    Ns_transitions : int
        Number of samples/steps between the readouts.

    Returns
    -------
    NDArray
        Trajectory with more but shorter single shots.
    """
    Nc, Ns, Nd = trajectory.shape
    if Ns % (Ns_readouts + Ns_transitions) != Ns_readouts:
        raise ValueError(
            "`trajectory` shape does not match `Ns_readouts` or `Ns_transitions`."
        )

    readout_mask = np.zeros(Ns).astype(bool)
    for i in range(1, Ns // (Ns_readouts + Ns_transitions) + 2):
        readout_mask[
            (i - 1) * Ns_readouts
            + (i - 1) * Ns_transitions : i * Ns_readouts
            + (i - 1) * Ns_transitions
        ] = True
    trajectory = trajectory[:, readout_mask, :]
    trajectory = trajectory.reshape((-1, Ns_readouts, Nd))
    return trajectory


<<<<<<< HEAD
def _set_defaults_gradient_calc(
    kspace_end_loc: NDArray,
    kspace_start_loc: Optional[NDArray] = None,
    end_gradients: Optional[NDArray] = None,
    start_gradients: Optional[NDArray] = None,
):
    kspace_end_loc = np.atleast_2d(kspace_end_loc)
    if kspace_start_loc is None:
        kspace_start_loc = np.zeros_like(kspace_end_loc)
    if start_gradients is None:
        start_gradients = np.zeros_like(kspace_end_loc)
    if end_gradients is None:
        end_gradients = np.zeros_like(kspace_end_loc)
    kspace_start_loc = np.atleast_2d(kspace_start_loc)
    start_gradients = np.atleast_2d(start_gradients)
    end_gradients = np.atleast_2d(end_gradients)
    assert (
        kspace_start_loc.shape
        == kspace_end_loc.shape
        == start_gradients.shape
        == end_gradients.shape
    ), "All input arrays must have shape (nb_shots, nb_dimension)"
    return kspace_end_loc, kspace_start_loc, start_gradients, end_gradients


def _calculate_area(gs, ge, gi, n_down, n_up, n_pl):
=======
def _trapezoidal_area(gs, ge, gi, n_down, n_up, n_pl):
>>>>>>> 8e54c616
    """Calculate the area traversed by the trapezoidal gradient waveform."""
    return 0.5 * (gs + gi) * (n_down + 1) + 0.5 * (ge + gi) * (n_up - 1) + n_pl * gi


def _trapezoidal_plateau_length(
    gs, ge, gi, n_down, n_up, area_needed, ceil=False, buffer=0
):
    """Calculate the plateau length of the trapezoidal gradient waveform."""
    n_pl = (
        0.5
        * (2 * area_needed - gs * (n_down + 1) - ge * (n_up - 1) + gi * (n_down + n_up))
        / (gi + np.finfo(gi.dtype).eps)
    )
    if ceil:
        n_pl = np.ceil(n_pl).astype(int)
    return n_pl + buffer


def _trapezoidal_ramps(gs, ge, gi, smax, raster_time, ceil=False, buffer=0):
    """Calculate the number of time steps for the ramp down and up."""
    n_ramp_down = np.abs(gi - gs) / (smax * raster_time)
    n_ramp_up = np.abs(ge - gi) / (smax * raster_time)
    if ceil:
        n_ramp_down = np.ceil(n_ramp_down).astype(int)
        n_ramp_up = np.ceil(n_ramp_up).astype(int)
    return n_ramp_down + buffer, n_ramp_up + buffer


def _plateau_value(gs, ge, n_down, n_up, n_pl, area_needed):
    """Calculate the  value of the plateau of a trapezoidal gradient waveform."""
    return (2 * area_needed - (n_down + 1) * gs - (n_up - 1) * ge) / (
        n_down + n_up + 2 * n_pl
    )


def get_gradient_times_to_travel(
    kspace_end_loc: NDArray,
    kspace_start_loc: Optional[NDArray] = None,
    end_gradients: Optional[NDArray] = None,
    start_gradients: Optional[NDArray] = None,
    gamma: float = Gammas.Hydrogen,
    raster_time: float = DEFAULT_RASTER_TIME,
    gmax: float = DEFAULT_GMAX,
    smax: float = DEFAULT_SMAX,
    n_jobs: int = 1,
) -> tuple[NDArray, NDArray, NDArray, NDArray]:
    """Get gradient timing values for trapezoidal or triangular waveforms.

    Compute gradient timing values to take k-space trajectories
    from position ``ks`` with gradient ``gs`` to position ``ke`` with gradient
    ``ge``, while being hardware compliant.
    This function calculates the minimal number of time steps required for
    the ramp down, ramp up, and plateau phases of the gradient waveform,
    ensuring that the area traversed in k-space matches the desired
    trajectory while adhering to the maximum gradient amplitude and
    slew rate constraints.

    Parameters
    ----------
    kspace_end_loc : NDArray
        Ending k-space positions, shape (nb_shots, nb_dimension).
    kspace_start_loc : NDArray, default None when it is 0
        Starting k-space positions, shape (nb_shots, nb_dimension).
    end_gradients : NDArray, default None when it is 0
        Ending gradient values, shape (nb_shots, nb_dimension).
    start_gradients : NDArray, default None when it is 0
        Starting gradient values, shape (nb_shots, nb_dimension).
    gamma : float, optional
        Gyromagnetic ratio in Hz/T. Default is Gammas.Hydrogen.
    raster_time : float, optional
        Time interval between gradient samples (s). Default is DEFAULT_RASTER_TIME.
    gmax : float, optional
        Maximum gradient amplitude (T/m). Default is DEFAULT_GMAX.
    smax : float, optional
        Maximum slew rate ``T/m/s``. Default is DEFAULT_SMAX.
    n_jobs : int, optional
        Number of parallel jobs to run for optimization, by default 1.

    Returns
    -------
    n_ramp_down: The timing values for the ramp down phase.
    n_ramp_up: The timing values for the ramp up phase.
    n_plateau: The timing values for the plateau phase.
    n_direct: The timing values in case we can do direct gradients.
    gi: The intermediate gradient values for trapezoidal or triangular waveforms.

    See Also
    --------
    get_gradient_amplitudes_to_travel_for_set_time :
        To directly get the waveforms required. This is most-likely what
        you want to use.
    """
    kspace_end_loc, kspace_start_loc, start_gradients, end_gradients = (
        _set_defaults_gradient_calc(
            kspace_end_loc,
            kspace_start_loc,
            end_gradients,
            start_gradients,
        )
    )
    area_needed = (kspace_end_loc - kspace_start_loc) / gamma / raster_time

    def solve_gi_min_plateau(gs, ge, area):
        def _residual(gi):
            n_down, n_up = _trapezoidal_ramps(gs, ge, gi, smax, raster_time)
            n_pl = _trapezoidal_plateau_length(gs, ge, gi, n_down, n_up, area)
            if n_pl < 0:
                return np.abs(n_pl) * 10000  # Penalize negative plateau
            return n_pl * 100  # Penalize large plateau

        # Minimize the residual to find gi
        res = minimize_scalar(
            _residual,
            bounds=(-gmax, gmax),
            method="bounded",
        )
        if not res.success:
            raise RuntimeError(f"Minimization failed: {res.message}")
        return res.x

    gi = Parallel(n_jobs=n_jobs)(
        delayed(solve_gi_min_plateau)(
            start_gradients[i, j],
            end_gradients[i, j],
            area_needed[i, j],
        )
        for i in range(start_gradients.shape[0])
        for j in range(start_gradients.shape[1])
    )
    gi = np.reshape(gi, start_gradients.shape)
    n_ramp_down, n_ramp_up = _trapezoidal_ramps(
        start_gradients,
        end_gradients,
        gi,
        smax,
        raster_time,
        ceil=True,
        buffer=1,
    )
    n_plateau = _trapezoidal_plateau_length(
        start_gradients,
        end_gradients,
        gi,
        n_ramp_down,
        n_ramp_up,
        area_needed,
        ceil=True,
    )
    return n_ramp_down, n_ramp_up, n_plateau, gi


def get_gradient_amplitudes_to_travel_for_set_time(
    kspace_end_loc: NDArray,
    kspace_start_loc: Optional[NDArray] = None,
    end_gradients: Optional[NDArray] = None,
    start_gradients: Optional[NDArray] = None,
    nb_raster_points: Optional[int] = None,
    gamma: float = Gammas.Hydrogen,
    raster_time: float = DEFAULT_RASTER_TIME,
    gmax: float = DEFAULT_GMAX,
    smax: float = DEFAULT_SMAX,
    n_jobs: int = 1,
) -> NDArray:
    """Calculate timings for trapezoidal or triangular gradient waveforms.

    Compute the gradient waveforms required to traverse from a starting k-space
    position ``ks`` to an ending k-space position ``ke`` in a fixed number of time
    steps ``N``, subject to hardware constraints on maximum gradient amplitude
    ``gmax`` and slew rate ``smax``. The function supports both trapezoidal
    and triangular gradient shapes, automatically adjusting the waveform to
    meet the area constraint imposed by the desired k-space traversal
    and the specified timing and hardware limits.

    Parameters
    ----------
    kspace_end_loc : NDArray
        Ending k-space positions, shape (nb_shots, nb_dimension).
    kspace_start_loc : NDArray, default None when it is 0
        Starting k-space positions, shape (nb_shots, nb_dimension).
    end_gradients : NDArray, default None when it is 0
        Ending gradient values, shape (nb_shots, nb_dimension).
    start_gradients : NDArray, default None when it is 0
        Starting gradient values, shape (nb_shots, nb_dimension).
    nb_raster_points : int, default None
        Number of time steps (samples) for the gradient waveform.
        If None, timing is calculated based on the area needed and hardware limits.
    gamma : float, optional
        Gyromagnetic ratio in Hz/T. Default is Gammas.Hydrogen.
    raster_time : float, optional
        Time interval between gradient samples (s). Default is DEFAULT_RASTER_TIME.
    gmax : float, optional
        Maximum gradient amplitude (T/m). Default is DEFAULT_GMAX.
    smax : float, optional
        Maximum slew rate (T/m/s). Default is DEFAULT_SMAX.
    n_jobs : int, optional
        Number of parallel jobs to run for optimization, by default 1.

    Returns
    -------
    NDArray
        Gradient waveforms, shape (nb_shots, nb_samples_per_shot, nb_dimension),
        where each entry contains the gradient value at each time step for each shot
        and dimension.

    Notes
    -----
    - The function automatically determines whether a trapezoidal or triangular waveform
      is needed based on the area constraint and hardware limits.
    - The returned gradients are suitable for use in MRI pulse sequence design,
      ensuring compliance with specified hardware constraints.
    """
    kspace_end_loc, kspace_start_loc, start_gradients, end_gradients = (
        _set_defaults_gradient_calc(
            kspace_end_loc,
            kspace_start_loc,
            end_gradients,
            start_gradients,
        )
    )
    if nb_raster_points is None:
        # Calculate the number of time steps based on the area needed
        n_ramp_down, n_ramp_up, n_plateau, gi = get_gradient_times_to_travel(
            kspace_end_loc=kspace_end_loc,
            kspace_start_loc=kspace_start_loc,
            end_gradients=end_gradients,
            start_gradients=start_gradients,
            gamma=gamma,
            raster_time=raster_time,
            gmax=gmax,
            smax=smax,
        )
        # Extra 2 buffer samples
        nb_raster_points = np.max(n_ramp_down + n_ramp_up + n_plateau) + 2

    area_needed = (kspace_end_loc - kspace_start_loc) / gamma / raster_time

    def solve_gi_fixed_N(gs, ge, area):
        def _residual(gi):
            n_down, n_up = _trapezoidal_ramps(gs, ge, gi, smax, raster_time, buffer=1)
            n_pl = nb_raster_points - n_down - n_up
            if n_pl < 0:
                return np.abs(n_pl)  # Penalize this
            area_expr = _trapezoidal_area(gs, ge, gi, n_down, n_up, n_pl)
            return np.abs(area - area_expr)

        res = minimize_scalar(
            _residual, bounds=(-gmax, gmax), method="bounded", options={"xatol": 1e-10}
        )
        if not res.success:
            raise RuntimeError(f"Minimization failed: {res.message}")
        return res.x

    gi = Parallel(n_jobs=n_jobs)(
        delayed(solve_gi_fixed_N)(
            start_gradients[i, j],
            end_gradients[i, j],
            area_needed[i, j],
        )
        for i in range(start_gradients.shape[0])
        for j in range(start_gradients.shape[1])
    )
    gi = np.reshape(gi, start_gradients.shape)
    n_ramp_down, n_ramp_up = _trapezoidal_ramps(
        start_gradients,
        end_gradients,
        gi,
        smax,
        raster_time,
        ceil=True,
    )
    n_plateau = nb_raster_points - n_ramp_down - n_ramp_up
    gi = _plateau_value(
        start_gradients, end_gradients, n_ramp_down, n_ramp_up, n_plateau, area_needed
    )
    nb_shots, nb_dimension = kspace_end_loc.shape
    G = np.zeros((nb_shots, nb_raster_points, nb_dimension), dtype=np.float32)
    for i in range(nb_shots):
        for d in range(nb_dimension):
            start = 0
            G[i, : n_ramp_down[i, d], d] = np.linspace(
                start_gradients[i, d], gi[i, d], n_ramp_down[i, d], endpoint=False
            )
            start += n_ramp_down[i, d]
            if n_plateau[i, d] > 0:
                G[i, start : start + n_plateau[i, d], d] = gi[i, d]
                start += n_plateau[i, d]
            G[i, start : start + n_ramp_up[i, d], d] = np.linspace(
                gi[i, d], end_gradients[i, d], n_ramp_up[i, d], endpoint=False
            )
    return G


def prewind(trajectory: NDArray, Ns_transitions: int) -> NDArray:
    """Add pre-winding/positioning to the trajectory.

    The trajectory is extended to start before the readout
    from the k-space center with null gradients and reach
    each shot position with the required gradient strength.

    Parameters
    ----------
    trajectory : NDArray
        Trajectory to extend with rewind gradients.
    Ns_transitions : int
        Number of pre-winding/positioning steps used to leave the
        k-space center and prepare for each shot to start.

    Returns
    -------
    NDArray
        Extended trajectory with pre-winding/positioning.
    """
    Nc, Ns, Nd = trajectory.shape
    if Ns_transitions < 3:
        raise ValueError("`Ns_transitions` should be at least 2.")

    # Assemble shots together per concatenation
    assembled_trajectory = []
    source_sample_ids = np.concatenate([[0, 1], Ns_transitions + np.arange(Ns)])
    target_sample_ids = np.arange(Ns_transitions + Ns)

    for i_c in range(Nc):
        spline = CubicSpline(
            source_sample_ids,
            np.concatenate([np.zeros((2, Nd)), trajectory[i_c]], axis=0),
        )
        assembled_trajectory.append(spline(target_sample_ids))
    return np.array(assembled_trajectory)


def rewind(trajectory: NDArray, Ns_transitions: int) -> NDArray:
    """Add rewinding to the trajectory.

    The trajectory is extended to come back to the k-space center
    after the readouts with null gradients.

    Parameters
    ----------
    trajectory : NDArray
        Trajectory to extend with rewind gradients.
    Ns_transitions : int
        Number of rewinding steps used to come back to the k-space center.

    Returns
    -------
    NDArray
        Extended trajectory with rewinding.
    """
    Nc, Ns, Nd = trajectory.shape
    if Ns_transitions < 3:
        raise ValueError("`Ns_transitions` should be at least 2.")

    # Assemble shots together per concatenation
    assembled_trajectory = []
    source_sample_ids = np.concatenate(
        [np.arange(Ns), Ns + Ns_transitions - np.arange(3, 1, -1)]
    )
    target_sample_ids = np.arange(Ns_transitions + Ns)

    for i_c in range(Nc):
        spline = CubicSpline(
            source_sample_ids,
            np.concatenate([trajectory[i_c], np.zeros((2, Nd))], axis=0),
        )
        assembled_trajectory.append(spline(target_sample_ids))
    return np.array(assembled_trajectory)


def oversample(
    trajectory: NDArray,
    new_Ns: int,
    kind: Literal["linear", "quadratic", "cubic"] = "cubic",
) -> NDArray:
    """
    Resample a trajectory to increase the number of samples using interpolation.

    Parameters
    ----------
    trajectory : NDArray
        The original trajectory array, where interpolation
        is applied along the second axis.
    new_Ns : int
        The desired number of samples in the resampled trajectory.
    kind : Literal, optional
        The type of interpolation to use, such as 'linear',
        'quadratic', or 'cubic', by default "cubic".

    Returns
    -------
    NDArray
        The resampled trajectory array with ``new_Ns`` points along the second axis.

    Notes
    -----
    This function uses ``scipy.interpolate.interp1d`` to perform
    the interpolation along the second axis of the input `trajectory` array.

    Warnings
    --------
    Using 'quadratic' or 'cubic' interpolations is likely to generate
    samples located slightly beyond the original k-space limits by
    making smooth transitions.

    See Also
    --------
    scipy.interpolate.interp1d : The underlying interpolation function
        used for resampling.
    """
    f = interp1d(np.linspace(0, 1, trajectory.shape[1]), trajectory, axis=1, kind=kind)
    return f(np.linspace(0, 1, new_Ns))


####################
# FUNCTIONAL TOOLS #
####################


def stack_spherically(
    trajectory_func: Callable[..., NDArray],
    Nc: int,
    nb_stacks: int,
    z_tilt: str | float | None = None,
    hard_bounded: bool = True,
    **traj_kwargs: Any,  # noqa ANN401
) -> NDArray:
    """Stack 2D or 3D trajectories over the :math:`k_z`-axis to make a sphere.

    Parameters
    ----------
    trajectory_func : Callable[..., NDArray]
        Trajectory function that should return an array-like
        with the usual (Nc, Ns, Nd) size.
    Nc : int
        Number of shots to use for the whole spherically stacked trajectory.
    nb_stacks : int
        Number of stacks of trajectories.
    z_tilt : str | float, optional
        Tilt of the stacks, by default `None`.
    hard_bounded : bool, optional
        Whether the stacks should be strictly within the limits
        of the k-space, by default `True`.
    **traj_kwargs : Any
        Trajectory initialization parameters for the function
        provided with `trajectory_func`.

    Returns
    -------
    NDArray
        Stacked trajectory.
    """
    # Handle argument errors
    if Nc < nb_stacks:
        raise ValueError("Nc should be higher than nb_stacks.")

    # Initialize a plane to estimate potential thickness
    trajectory = trajectory_func(Nc=Nc // nb_stacks, **traj_kwargs)
    if trajectory.shape[-1] == 2:
        trajectory = np.concatenate(
            [trajectory, np.zeros((*(trajectory.shape[:2]), 1))], axis=-1
        )

    # Initialize z-axis with boundaries, and z-rotation
    ub, lb = KMAX / nb_stacks, -KMAX / nb_stacks
    if hard_bounded:
        ub = max(np.max(trajectory[..., 2]), ub)
        lb = min(np.min(trajectory[..., 2]), lb)
    z_axis = np.linspace(-KMAX - lb, KMAX - ub, nb_stacks)
    radii = np.cos(np.arcsin(z_axis / KMAX))

    # Attribute shots to stacks following density proportional to surface
    Nc_per_stack = np.ones(nb_stacks).astype(int)
    density = radii**2  # simplified version
    for _ in range(Nc - nb_stacks):
        idx = np.argmax(density / Nc_per_stack)
        Nc_per_stack[idx] += 1

    # Start stacking the trajectories
    new_trajectory = []
    for i in range(nb_stacks):
        # Initialize a single stack
        stack = trajectory_func(Nc=Nc_per_stack[i], **traj_kwargs)
        if stack.shape[-1] == 2:
            stack = np.concatenate([stack, np.zeros((*(stack.shape[:2]), 1))], axis=-1)
        stack[..., :2] = radii[i] * stack[..., :2]
        stack[..., 2] = z_axis[i] + stack[..., 2]

        # Apply z tilt
        rotation = Rz(i * initialize_tilt(z_tilt, nb_stacks)).T
        stack = stack @ rotation
        new_trajectory.append(stack)

    # Concatenate or handle varying Ns value
    Ns_values = np.array([stk.shape[1] for stk in new_trajectory])
    if (Ns_values == Ns_values[0]).all():
        output = np.concatenate(new_trajectory, axis=0)
        return output.reshape(Nc, Ns_values[0], 3)
    return np.concatenate([stk.reshape((-1, 3)) for stk in new_trajectory], axis=0)


def shellify(
    trajectory_func: Callable[..., NDArray],
    Nc: int,
    nb_shells: int,
    z_tilt: str | float = "golden",
    hemisphere_mode: Literal["symmetric", "reversed"] = "symmetric",
    **traj_kwargs: Any,  # noqa ANN401
) -> NDArray:
    """Stack 2D or 3D trajectories over the :math:`k_z`-axis to make a sphere.

    Parameters
    ----------
    trajectory_func : Callable[..., NDArray]
        Trajectory function that should return an array-like with the usual
        (Nc, Ns, Nd) size.
    Nc : int
        Number of shots to use for the whole spherically stacked trajectory.
    nb_shells : int
        Number of shells of distorted trajectories.
    z_tilt : str | float, optional
        Tilt of the shells, by default "golden".
    hemisphere_mode : Literal["symmetric", "reversed"], optional
        Define how the lower hemisphere should be oriented relatively to the
        upper one, with "symmetric" providing a :math:`k_x-k_y` planar symmetry
        by changing the polar angle, and with "reversed" promoting continuity
        (for example in spirals) by reversing the azimuth angle.
        The default is "symmetric".
    **traj_kwargs : Any
        Trajectory initialization parameters for the function
        provided with `trajectory_func`.

    Returns
    -------
    NDArray
        Concentric shell trajectory.
    """
    # Handle argument errors
    if hemisphere_mode not in ["symmetric", "reversed"]:
        raise ValueError(f"Unknown hemisphere_mode: `{hemisphere_mode}`.")
    if Nc < 2 * nb_shells:
        raise ValueError("Nc should be at least twice higher than nb_shells.")

    # Attribute shots to shells following a prescribed density
    Nc_per_shell = np.ones(nb_shells).astype(int)
    density = np.arange(1, nb_shells + 1) ** 2  # simplified version
    for _ in range((Nc - 2 * nb_shells) // 2):
        idx = np.argmax(density / Nc_per_shell)
        Nc_per_shell[idx] += 1

    # Create shells one by one
    radii = (0.5 + np.arange(nb_shells)) / nb_shells
    new_trajectory = []
    for i in range(nb_shells):
        # Initialize trajectory
        shell_upper = trajectory_func(Nc=Nc_per_shell[i], **traj_kwargs)
        if shell_upper.shape[-1] < 3:
            shell_upper = np.concatenate(
                [shell_upper, np.zeros((*(shell_upper.shape[:-1]), 1))], axis=-1
            )

        # Carve upper hemisphere from trajectory
        z_coords = KMAX**2 - shell_upper[..., 0] ** 2 - shell_upper[..., 1] ** 2
        z_signs = np.sign(z_coords)
        shell_upper[..., 2] += z_signs * np.sqrt(np.abs(z_coords))

        # Initialize lower hemisphere from upper
        shell_lower = np.copy(shell_upper)
        if hemisphere_mode in ["symmetric", "reversed"]:
            shell_lower[..., 2] = -shell_lower[..., :, 2]  # Invert polar angle
        if hemisphere_mode in ["reversed"]:
            shell_lower[..., 1] = -shell_lower[..., :, 1]  # Invert azimuthal angle

        # Apply shell tilt
        rotation = Rz(i * initialize_tilt(z_tilt, nb_shells)).T
        shell_upper = shell_upper @ rotation
        shell_lower = shell_lower @ rotation

        # Scale them and add them to the trajectory
        new_trajectory.append(radii[i] * shell_upper)
        new_trajectory.append(radii[i] * shell_lower)

    # Concatenate or handle varying Ns value
    Ns_values = np.array([hem.shape[1] for hem in new_trajectory])
    if (Ns_values == Ns_values[0]).all():
        output = np.concatenate(new_trajectory, axis=0)
        return output.reshape(Nc, Ns_values[0], 3)
    return np.concatenate([hem.reshape((-1, 3)) for hem in new_trajectory], axis=0)


#########
# UTILS #
#########


def duplicate_along_axes(
    trajectory: NDArray, axes: tuple[int, ...] = (0, 1, 2)
) -> NDArray:
    """
    Duplicate a trajectory along the specified axes.

    The provided trajectories are replicated with different orientation,
    with the :math:`k_x`-axis being considered as the default orientation
    of the base trajectory.

    Parameters
    ----------
    trajectory : NDArray
        Trajectory to duplicate.
    axes : tuple[int, ...], optional
        Axes along which to duplicate the trajectory, by default (0, 1, 2)

    Returns
    -------
    NDArray
        Duplicated trajectory along the specified axes.
    """
    # Copy input trajectory along other axes
    new_trajectory = []
    if 0 in axes:
        new_trajectory.append(trajectory)
    if 1 in axes:
        dp_trajectory = np.copy(trajectory)
        dp_trajectory[..., [1, 2]] = dp_trajectory[..., [2, 1]]
        new_trajectory.append(dp_trajectory)
    if 2 in axes:
        dp_trajectory = np.copy(trajectory)
        dp_trajectory[..., [2, 0]] = dp_trajectory[..., [0, 2]]
        new_trajectory.append(dp_trajectory)
    return np.concatenate(new_trajectory, axis=0)


def _radialize_center_out(trajectory: NDArray, nb_samples: int) -> NDArray:
    """Radialize a trajectory from the center to the outside.

    Parameters
    ----------
    trajectory : NDArray
        Trajectory to radialize.
    nb_samples : int
        Number of samples to radialize from the center.

    Returns
    -------
    NDArray
        Radialized trajectory.
    """
    Nc, Ns = trajectory.shape[:2]
    new_trajectory = np.copy(trajectory)
    for i in range(Nc):
        point = trajectory[i, nb_samples]
        new_trajectory[i, :nb_samples, 0] = np.linspace(0, point[0], nb_samples)
        new_trajectory[i, :nb_samples, 1] = np.linspace(0, point[1], nb_samples)
        new_trajectory[i, :nb_samples, 2] = np.linspace(0, point[2], nb_samples)
    return new_trajectory


def _radialize_in_out(trajectory: NDArray, nb_samples: int) -> NDArray:
    """Radialize a trajectory from the inside to the outside.

    Parameters
    ----------
    trajectory : NDArray
        Trajectory to radialize.
    nb_samples : int
        Number of samples to radialize from the inside out.

    Returns
    -------
    NDArray
        Radialized trajectory.
    """
    Nc, Ns = trajectory.shape[:2]
    new_trajectory = np.copy(trajectory)
    first, half, second = (Ns - nb_samples) // 2, Ns // 2, (Ns + nb_samples) // 2
    for i in range(Nc):
        p1 = trajectory[i, first]
        new_trajectory[i, first:half, 0] = np.linspace(0, p1[0], nb_samples // 2)
        new_trajectory[i, first:half, 1] = np.linspace(0, p1[1], nb_samples // 2)
        new_trajectory[i, first:half, 2] = np.linspace(0, p1[2], nb_samples // 2)
        p2 = trajectory[i, second]
        new_trajectory[i, half:second, 0] = np.linspace(0, p2[0], nb_samples // 2)
        new_trajectory[i, half:second, 1] = np.linspace(0, p2[1], nb_samples // 2)
        new_trajectory[i, half:second, 2] = np.linspace(0, p2[2], nb_samples // 2)
    return new_trajectory


def radialize_center(
    trajectory: NDArray, nb_samples: int, in_out: bool = False
) -> NDArray:
    """Radialize a trajectory.

    Parameters
    ----------
    trajectory : NDArray
        Trajectory to radialize.
    nb_samples : int
        Number of samples to keep.
    in_out : bool, optional
        Whether the radialization is from the inside to the outside, by default False

    Returns
    -------
    NDArray
        Radialized trajectory.
    """
    # Make nb_samples into straight lines around the center
    if in_out:
        return _radialize_in_out(trajectory, nb_samples)
    return _radialize_center_out(trajectory, nb_samples)


#################
# Randomization #
#################


def _flip2center(mask_cols: list[int], center_value: int) -> np.ndarray:
    """
    Reorder a list by starting by a center_position and alternating left/right.

    Parameters
    ----------
    mask_cols: list or np.array
        List of columns to reorder.
    center_pos: int
        Position of the center column.

    Returns
    -------
    np.array: reordered columns.
    """
    center_pos = np.argmin(np.abs(np.array(mask_cols) - center_value))
    mask_cols = list(mask_cols)
    left = mask_cols[center_pos::-1]
    right = mask_cols[center_pos + 1 :]
    new_cols = []
    while left or right:
        if left:
            new_cols.append(left.pop(0))
        if right:
            new_cols.append(right.pop(0))
    return np.array(new_cols)


def get_random_loc_1d(
    dim_size: int,
    center_prop: float | int,
    accel: float = 4,
    pdf: Literal["uniform", "gaussian", "equispaced"] | NDArray = "uniform",
    rng: int | np.random.Generator | None = None,
    order: Literal["center-out", "top-down", "random"] = "center-out",
) -> NDArray:
    """Get slice index at a random position.

    Parameters
    ----------
    dim_size: int
        Dimension size
    center_prop: float or int
        Proportion of center of kspace to continuouly sample
    accel: float
        Undersampling/Acceleration factor
    pdf: str, optional
        Probability density function for the remaining samples.
        "gaussian" (default) or "uniform" or np.array
    rng: int or np.random.Generator
        random state
    order: str
        Order of the lines, "center-out" (default), "random" or "top-down"

    Returns
    -------
    np.ndarray: array of size dim_size/accel.
    """
    order = VDSorder(order)
    pdf = VDSpdf(pdf) if isinstance(pdf, str) else pdf
    if accel == 0 or accel == 1:
        return np.arange(dim_size)  # type: ignore
    elif accel < 0:
        raise ValueError("acceleration factor should be positive.")
    elif isinstance(accel, float):
        raise ValueError("acceleration factor should be an integer.")

    indexes = list(range(dim_size))

    if not isinstance(center_prop, int):
        center_prop = int(center_prop * dim_size)

    center_start = (dim_size - center_prop) // 2
    center_stop = (dim_size + center_prop) // 2
    center_indexes = indexes[center_start:center_stop]
    borders = np.asarray([*indexes[:center_start], *indexes[center_stop:]])

    n_samples_borders = (dim_size - len(center_indexes)) // accel
    if n_samples_borders < 1:
        raise ValueError(
            "acceleration factor, center_prop and dimension not compatible."
            "Edges will not be sampled. "
        )
    rng = np.random.default_rng(rng)  # get RNG from a seed or existing rng.

    def _get_samples(p: np.typing.ArrayLike) -> list[int]:
        p = p / np.sum(p)  # automatic casting if needed
        return list(rng.choice(borders, size=n_samples_borders, replace=False, p=p))

    if isinstance(pdf, np.ndarray):
        if len(pdf) == dim_size:
            # extract the borders
            p = pdf[borders]
        elif len(pdf) == len(borders):
            p = pdf
        else:
            raise ValueError("Invalid size for probability.")
        sampled_in_border = _get_samples(p)

    elif pdf == VDSpdf.GAUSSIAN:
        p = norm.pdf(np.linspace(norm.ppf(0.001), norm.ppf(0.999), len(borders)))
        sampled_in_border = _get_samples(p)
    elif pdf == VDSpdf.UNIFORM:
        p = np.ones(len(borders))
        sampled_in_border = _get_samples(p)
    elif pdf == VDSpdf.EQUISPACED:
        sampled_in_border = list(borders[::accel])

    else:
        raise ValueError("Unsupported value for pdf use any of . ")
        # TODO: allow custom pdf as argument (vector or function.)

    line_locs = np.array(sorted(center_indexes + sampled_in_border))
    # apply order of lines
    if order == VDSorder.CENTER_OUT:
        line_locs = _flip2center(sorted(line_locs), dim_size // 2)
    elif order == VDSorder.RANDOM:
        line_locs = rng.permutation(line_locs)
    elif order == VDSorder.TOP_DOWN:
        line_locs = np.array(sorted(line_locs))
    else:
        raise ValueError(f"Unknown direction '{order}'.")
    return (line_locs / dim_size) * 2 * KMAX - KMAX  # rescale to [-0.5,0.5]


def stack_random(
    trajectory: NDArray,
    dim_size: int,
    center_prop: float | int = 0.0,
    accel: float | int = 4,
    pdf: Literal["uniform", "gaussian", "equispaced"] | NDArray = "uniform",
    rng: int | np.random.Generator | None = None,
    order: Literal["center-out", "top-down", "random"] = "center-out",
):
    """Stack a 2D trajectory with random location.

    Parameters
    ----------
    traj: np.ndarray
        Existing 2D trajectory.
    dim_size: int
        Size of the k_z dimension
    center_prop: int or float
        Number of line or proportion of slice to sample in the center of the k-space
    accel: int
        Undersampling/Acceleration factor
    pdf: str or np.array
        Probability density function for the remaining samples.
        "uniform" (default), "gaussian" or np.array
    rng: random state
    order: str
        Order of the lines, "center-out" (default), "random" or "top-down"

    Returns
    -------
    numpy.ndarray
        The 3D trajectory stacked along the :math:`k_z` axis.
    """
    line_locs = get_random_loc_1d(dim_size, center_prop, accel, pdf, rng, order)
    if len(trajectory.shape) == 2:
        Nc, Ns = 1, trajectory.shape[0]
    else:
        Nc, Ns = trajectory.shape[:2]

    new_trajectory = np.zeros((len(line_locs), Nc, Ns, 3))
    for i, loc in enumerate(line_locs):
        new_trajectory[i, :, :, :2] = trajectory[..., :2]
        if trajectory.shape[-1] == 3:
            new_trajectory[i, :, :, 2] = trajectory[..., 2] + loc
        else:
            new_trajectory[i, :, :, 2] = loc

    return new_trajectory.reshape(-1, Ns, 3)


def add_slew_ramp(
    func: Optional[Callable] = None,
    ramp_to_index: int = 5,
    resolution: float | NDArray = DEFAULT_RESOLUTION,
    raster_time: float = DEFAULT_RASTER_TIME,
    gamma: float = Gammas.Hydrogen,
    smax: float = DEFAULT_SMAX,
    slew_ramp_disable: bool = False,
) -> Callable:
    """Add slew-compatible ramps to a trajectory function.

    This decorator modifies a trajectory function to include
    slew rate ramps, ensuring that the trajectory adheres to
    the maximum slew rate and gradient amplitude constraints.
    The ramps are applied to the gradients of the trajectory
    at the specified `ramp_to_index`, which is typically the
    index of the first readout sample.

    Parameters
    ----------
    func : Optional[Callable], optional
        The trajectory function to decorate. If not provided,
        the decorator can be used without arguments.
    ramp_to_index : int, optional
        The index in the trajectory where the slew ramp should be applied,
        by default 5. This is typically the index of the first readout sample.
    resolution : float or NDArray, optional
        The resolution of the trajectory, by default DEFAULT_RESOLUTION.
        This can be a single float or an array-like of shape (3,).
    raster_time : float, optional
        The time interval between samples in the trajectory, by default 
        DEFAULT_RASTER_TIME.
    gamma : float, optional
        The gyromagnetic ratio in Hz/T, by default Gammas.Hydrogen.
    smax : float, optional
        The maximum slew rate in T/m/s, by default DEFAULT_SMAX.
    slew_ramp_disable : bool, optional
        If True, disables the slew ramp and returns the trajectory as is,
        by default False. This is useful for in-out trajectories where
        the slew ramp is not needed.
    
    Returns
    -------
    Callable
        A decorator that modifies the trajectory function to include
        slew rate ramps.
    
    Notes
    -----
    - The decorator modifies the trajectory function to ensure that the
        gradients at the specified `ramp_to_index` are adjusted to comply with
        the maximum slew rate and gradient amplitude constraints.
    - If `slew_ramp_disable` is set to True, the trajectory function will
        return the trajectory as is, without applying any slew ramps.
    - The decorator can be used with or without providing a function.
    - If used without a function, it returns a decorator that can be applied later.
    - The decorated function should accept parameters like `smax`, `resolution`,    
        `raster_time`, `gamma`, and `ramp_to_index` to control the behavior of the
        slew ramping.
    """

    def decorator(trajectory_func):
        sig = inspect.signature(trajectory_func)

        @wraps(trajectory_func)
        def wrapped(*args, **kwargs) -> NDArray:
            # This allows users to also call the trajectory function
            # directly giving these args.
            _smax = kwargs.pop("smax", smax)
            _resolution = kwargs.pop("resolution", resolution)
            _raster_time = kwargs.pop("raster_time", raster_time)
            _gamma = kwargs.pop("gamma", gamma)
            _ramp_to_index = kwargs.pop("ramp_to_index", ramp_to_index)
            _slew_ramp_disable = kwargs.pop("slew_ramp_disable", slew_ramp_disable)
            # Bind all args (positional and keyword)
            bound = sig.bind(*args, **kwargs)
            bound.apply_defaults()
            in_out = bound.arguments.get("in_out", False)
            traj = trajectory_func(*args, **kwargs)
            if in_out or _slew_ramp_disable:
                # Send the trajectory as is for in-out trajectories
                return traj
            unnormalized_traj = unnormalize_trajectory(traj, resolution=_resolution)
            gradients, initial_positions = convert_trajectory_to_gradients(
                traj, resolution=_resolution, raster_time=_raster_time, gamma=_gamma
            )
            gradients_to_reach = gradients[:, _ramp_to_index]
            # Calculate the number of time steps for ramps
            n_ramp_down, n_ramp_up, n_plateau, gi = get_gradient_times_to_travel(
                kspace_end_loc=unnormalized_traj[:, _ramp_to_index],
                end_gradients=gradients_to_reach,
                gamma=_gamma,
                raster_time=_raster_time,
                smax=_smax,
                n_jobs=-1,  # Use all available cores
            )
            # Update the Ns of the trajectory to ensure we still give 
            # same Ns as users expect. We use extra 2 points as buffer.
            n_slew_ramp = np.max(n_ramp_down + n_ramp_up + n_plateau)
            bound.arguments["Ns"] -= n_slew_ramp - _ramp_to_index
            new_traj = trajectory_func(**bound.arguments)

            # Re-calculate the gradients
            unnormalized_traj = unnormalize_trajectory(new_traj, resolution=_resolution)
            gradients, initial_positions = convert_trajectory_to_gradients(
                new_traj, resolution=_resolution, raster_time=_raster_time, gamma=_gamma
            )
            gradients_to_reach = gradients[:, _ramp_to_index]
            ramp_up_gradients = get_gradient_amplitudes_to_travel_for_set_time(
                kspace_end_loc=unnormalized_traj[:, _ramp_to_index],
                end_gradients=gradients_to_reach,
                nb_raster_points=n_slew_ramp,
                gamma=_gamma,
                raster_time=_raster_time,
                smax=_smax,
                n_jobs=-1,  # Use all available core
            )[:, :-1]
            ramp_up_traj = convert_gradients_to_trajectory(
                gradients=ramp_up_gradients,
                initial_positions=initial_positions,
                resolution=_resolution,
                raster_time=_raster_time,
                gamma=_gamma,
            )
            return np.hstack([ramp_up_traj, new_traj[:, _ramp_to_index:]])

        return wrapped

    if func is not None and callable(func):
        return decorator(func)

    return decorator<|MERGE_RESOLUTION|>--- conflicted
+++ resolved
@@ -386,7 +386,6 @@
     return trajectory
 
 
-<<<<<<< HEAD
 def _set_defaults_gradient_calc(
     kspace_end_loc: NDArray,
     kspace_start_loc: Optional[NDArray] = None,
@@ -412,10 +411,7 @@
     return kspace_end_loc, kspace_start_loc, start_gradients, end_gradients
 
 
-def _calculate_area(gs, ge, gi, n_down, n_up, n_pl):
-=======
 def _trapezoidal_area(gs, ge, gi, n_down, n_up, n_pl):
->>>>>>> 8e54c616
     """Calculate the area traversed by the trapezoidal gradient waveform."""
     return 0.5 * (gs + gi) * (n_down + 1) + 0.5 * (ge + gi) * (n_up - 1) + n_pl * gi
 
