--- conflicted
+++ resolved
@@ -10,9 +10,6 @@
 from joblib import Parallel, delayed
 
 from .maths import Rv, Rx, Ry, Rz
-<<<<<<< HEAD
-from .utils import KMAX, VDSorder, VDSpdf, initialize_tilt
-=======
 from .utils import (
     KMAX,
     VDSorder,
@@ -23,7 +20,6 @@
     DEFAULT_SMAX,
     Gammas,
 )
->>>>>>> c7fb11b9
 
 ################
 # DIRECT TOOLS #
