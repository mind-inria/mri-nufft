--- conflicted
+++ resolved
@@ -6,22 +6,17 @@
 import numpy.linalg as nl
 from scipy.special import ellipj, ellipk
 
-<<<<<<< HEAD
-from .maths import CIRCLE_PACKING_DENSITY, R2D, Ra, Ry, Rz, generate_fibonacci_circle
-from .tools import conify, duplicate_along_axes, epify, precess, stack
-from .trajectory2D import initialize_2D_radial, initialize_2D_spiral
-=======
 from .maths import (
     CIRCLE_PACKING_DENSITY,
+    R2D, 
     Ra,
     Ry,
     Rz,
     generate_fibonacci_circle,
     EIGENVECTOR_2D_FIBONACCI,
 )
-from .tools import conify, duplicate_along_axes, precess
-from .trajectory2D import initialize_2D_spiral
->>>>>>> 20a77aae
+from .tools import conify, duplicate_along_axes, epify, precess, stack
+from .trajectory2D import initialize_2D_radial, initialize_2D_spiral
 from .utils import KMAX, Packings, initialize_shape_norm, initialize_tilt
 
 ##############
