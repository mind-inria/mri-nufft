--- conflicted
+++ resolved
@@ -1,12 +1,5 @@
 """Utility functions in general."""
 
-<<<<<<< HEAD
-import inspect
-from functools import wraps
-from enum import Enum, EnumMeta
-from numbers import Real
-from typing import Any
-=======
 from __future__ import annotations
 from copy import deepcopy
 from dataclasses import dataclass, field
@@ -14,7 +7,6 @@
 from numbers import Real
 from typing import Any, ClassVar
 from typing import Literal
->>>>>>> 855f2516
 
 import numpy as np
 from numpy.typing import NDArray
