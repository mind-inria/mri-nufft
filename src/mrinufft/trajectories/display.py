--- conflicted
+++ resolved
@@ -625,11 +625,7 @@
         if ax == axes[-1]:
             ax.xaxis.set_tick_params(labelbottom=True)
             ticks = ax.get_xticks()
-<<<<<<< HEAD
-            scale = (0.1 if (show_norm and ax == axes[-1]) else 1) * raster_time
-=======
-            scale = (0.1 if (show_signal and ax == axes[-1]) else 1) * acq.raster_time
->>>>>>> 9000825f
+            scale = (0.1 if (show_norm and ax == axes[-1]) else 1) * acq.raster_time
             locator = mticker.FixedLocator(ticks)
             formatter = mticker.FixedFormatter(np.around(scale * ticks, 2))
             ax.xaxis.set_major_locator(locator)
