--- conflicted
+++ resolved
@@ -298,13 +298,8 @@
         for typ in [1, 2, "grad"]:
             if typ == "grad" and not self._grad_wrt_traj:
                 continue
-<<<<<<< HEAD
-            self.raw_op._set_pts(typ, samples)
-        #self.compute_density(self._density_method)
-=======
             self.raw_op._set_pts(typ, self._samples)
         self.compute_density(self._density_method)
->>>>>>> d50f4275
 
     @FourierOperatorBase.density.setter
     def density(self, new_density):
