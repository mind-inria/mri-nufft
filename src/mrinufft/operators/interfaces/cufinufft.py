--- conflicted
+++ resolved
@@ -62,10 +62,6 @@
         self._kx = cp.array(samples[:, 0], copy=False)
         self._ky = cp.array(samples[:, 1], copy=False)
         self._kz = cp.array(samples[:, 2], copy=False) if self.ndim == 3 else None
-<<<<<<< HEAD
-
-=======
->>>>>>> 4039070f
         for i in [1, 2]:
             self._make_plan(i, **kwargs)
             self._set_pts(i)
