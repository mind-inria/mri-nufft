"""Tensorflow MRI Nufft Operators."""

import numpy as np
<<<<<<< HEAD
from ..base import FourierOperatorBase
=======
from ..base import FourierOperatorBase, with_tensorflow
>>>>>>> 293ecbe2
from mrinufft._utils import proper_trajectory

TENSORFLOW_AVAILABLE = True

try:
    import tensorflow_nufft as tfnufft
    import tensorflow_mri as tfmri
    import tensorflow as tf

except ImportError:
    TENSORFLOW_AVAILABLE = False


class MRITensorflowNUFFT(FourierOperatorBase):
    """MRI Transform Operator using Tensorflow NUFFT.

    Parameters
    ----------
    samples: Tensor
        The samples location of shape ``Nsamples x N_dimensions``.
        It should be C-contiguous.
    shape: tuple
        Shape of the image space.
    n_coils: int
        Number of coils.
    density: bool or Tensor
       Density compensation support.
        - If a Tensor, it will be used for the density.
        - If True, the density compensation will be automatically estimated,
          using the fixed point method.
        - If False, density compensation will not be used.
    smaps: Tensor
    """

    backend = "tensorflow"
    available = TENSORFLOW_AVAILABLE

    def __init__(
        self,
        samples,
        shape,
        n_coils=1,
        density=False,
        smaps=None,
        eps=1e-6,
        **kwargs,
    ):
        super().__init__()

        self.shape = shape
        self.n_coils = n_coils
        self.eps = eps

        self.compute_density(density)

        if isinstance(samples, tf.Tensor):
            samples = samples.numpy()
        samples = proper_trajectory(
            samples.astype(np.float32, copy=False), normalize="pi"
        )
        self.samples = tf.convert_to_tensor(samples)
<<<<<<< HEAD

        self.compute_smaps(smaps)
        if not isinstance(smaps, tf.Tensor) and smaps is not None:
            self.smaps = tf.convert_to_tensor(smaps)
=======
        self.dtype = samples.dtype
        self.compute_smaps(smaps)
        if self.smaps is not None and not isinstance(self.smaps, tf.Tensor):
            self.smaps = tf.convert_to_tensor(self.smaps)
>>>>>>> 293ecbe2

    @with_tensorflow
    def op(self, data):
        """Forward operation.

        Parameters
        ----------
        data: Tensor

        Returns
        -------
        Tensor
        """
        if self.smaps is not None:
            data_d = data * self.smaps
        else:
            data_d = data
        coeff = tfnufft.nufft(
            data_d,
            self.samples,
            self.shape,
            transform_type="type_2",
            fft_direction="forward",
            tol=self.eps,
        )
        coeff /= self.norm_factor
        return coeff

    @with_tensorflow
    def adj_op(self, data):
        """
        Backward Operation.

        Parameters
        ----------
        data: Tensor

        Returns
        -------
        Tensor
        """
        if self.uses_density:
            data_d = data * self.density
        else:
            data_d = data
        img = tfnufft.nufft(
            data_d,
            self.samples,
            self.shape,
            transform_type="type_1",
            fft_direction="backward",
            tol=self.eps,
        )
<<<<<<< HEAD
        if self.smaps is not None:
            return tf.math.reduce_sum(img * tf.math.conj(self.smaps), axis=0)
        return tf.math.reduce_sum(img, axis=0)
=======
        img /= self.norm_factor
        if self.uses_sense:
            return tf.math.reduce_sum(img * tf.math.conj(self.smaps), axis=0)
        else:
            return img

    @property
    def norm_factor(self):
        """Norm factor of the operator."""
        return np.sqrt(np.prod(self.shape) * 2 ** len(self.shape))
>>>>>>> 293ecbe2

    @with_tensorflow
    def data_consistency(self, data, obs_data):
        """Compute the data consistency.

        Parameters
        ----------
        data: Tensor
            Image data
        obs_data: Tensor
            Observed data

        Returns
        -------
        Tensor
            The data consistency error in image space.
        """
        return self.adj_op(self.op(data) - obs_data)

    @classmethod
    def pipe(
        cls,
        samples,
        shape,
<<<<<<< HEAD
        num_iterations,
=======
        num_iterations=10,
>>>>>>> 293ecbe2
        osf=2,
        normalize=True,
    ):
        """Estimate the density compensation using the pipe method.

        Parameters
        ----------
        samples: Tensor
            The samples location of shape ``Nsamples x N_dimensions``.
            It should be C-contiguous.
        shape: tuple
            Shape of the image space.
        n_iter: int
            Number of iterations.
        osf: int, default 2
            Currently, we support only OSF=2 and this value cannot be changed.
            Changing will raise an error.

        Returns
        -------
        Tensor
            The estimated density compensation.
        """
        if TENSORFLOW_AVAILABLE is False:
            raise ValueError(
                "tensorflow is not available, cannot estimate the density compensation"
            )
        if osf != 2:
            raise ValueError("Tensorflow does not support OSF != 2")

        density_comp = tf.math.reciprocal_no_nan(
            tfmri.estimate_density(
                samples.astype(np.float32),
                shape,
                method="pipe",
                max_iter=num_iterations,
            )
        )

<<<<<<< HEAD
        grid_op = MRITensorflowNUFFT(samples, shape, num_iter=num_iterations)
=======
>>>>>>> 293ecbe2
        if normalize:
            fourier_op = MRITensorflowNUFFT(samples, shape)
            spike = np.zeros(shape)
            mid_loc = tuple(v // 2 for v in shape)
            spike[mid_loc] = 1
            psf = fourier_op.adj_op(fourier_op.op(spike.astype(np.complex64)))
            density_comp /= np.linalg.norm(psf)

        return np.squeeze(density_comp)<|MERGE_RESOLUTION|>--- conflicted
+++ resolved
@@ -1,11 +1,7 @@
 """Tensorflow MRI Nufft Operators."""
 
 import numpy as np
-<<<<<<< HEAD
-from ..base import FourierOperatorBase
-=======
 from ..base import FourierOperatorBase, with_tensorflow
->>>>>>> 293ecbe2
 from mrinufft._utils import proper_trajectory
 
 TENSORFLOW_AVAILABLE = True
@@ -67,17 +63,10 @@
             samples.astype(np.float32, copy=False), normalize="pi"
         )
         self.samples = tf.convert_to_tensor(samples)
-<<<<<<< HEAD
-
-        self.compute_smaps(smaps)
-        if not isinstance(smaps, tf.Tensor) and smaps is not None:
-            self.smaps = tf.convert_to_tensor(smaps)
-=======
         self.dtype = samples.dtype
         self.compute_smaps(smaps)
         if self.smaps is not None and not isinstance(self.smaps, tf.Tensor):
             self.smaps = tf.convert_to_tensor(self.smaps)
->>>>>>> 293ecbe2
 
     @with_tensorflow
     def op(self, data):
@@ -131,13 +120,8 @@
             fft_direction="backward",
             tol=self.eps,
         )
-<<<<<<< HEAD
+        img /= self.norm_factor
         if self.smaps is not None:
-            return tf.math.reduce_sum(img * tf.math.conj(self.smaps), axis=0)
-        return tf.math.reduce_sum(img, axis=0)
-=======
-        img /= self.norm_factor
-        if self.uses_sense:
             return tf.math.reduce_sum(img * tf.math.conj(self.smaps), axis=0)
         else:
             return img
@@ -146,7 +130,6 @@
     def norm_factor(self):
         """Norm factor of the operator."""
         return np.sqrt(np.prod(self.shape) * 2 ** len(self.shape))
->>>>>>> 293ecbe2
 
     @with_tensorflow
     def data_consistency(self, data, obs_data):
@@ -171,11 +154,7 @@
         cls,
         samples,
         shape,
-<<<<<<< HEAD
-        num_iterations,
-=======
         num_iterations=10,
->>>>>>> 293ecbe2
         osf=2,
         normalize=True,
     ):
@@ -215,10 +194,6 @@
             )
         )
 
-<<<<<<< HEAD
-        grid_op = MRITensorflowNUFFT(samples, shape, num_iter=num_iterations)
-=======
->>>>>>> 293ecbe2
         if normalize:
             fourier_op = MRITensorflowNUFFT(samples, shape)
             spike = np.zeros(shape)
