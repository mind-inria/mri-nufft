"""Interface to the GPU NUFFT library."""

import numpy as np
import warnings
from ..base import FourierOperatorBase, with_numpy_cupy
from mrinufft._utils import proper_trajectory, get_array_module, auto_cast
from mrinufft.operators.interfaces.utils import is_cuda_array, is_host_array, check_size

GPUNUFFT_AVAILABLE = True
try:
    from gpuNUFFT import NUFFTOp
except ImportError:
    GPUNUFFT_AVAILABLE = False

CUPY_AVAILABLE = True
try:
    import cupyx as cx
    import cupy as cp
except ImportError:
    CUPY_AVAILABLE = False


def _allocator(size):
    """Allocate pinned memory which is context portable."""
    flags = cp.cuda.runtime.hostAllocPortable
    mem = cp.cuda.PinnedMemory(size, flags=flags)
    return cp.cuda.PinnedMemoryPointer(mem, offset=0)


def make_pinned_smaps(smaps):
    """Make pinned smaps from smaps.

    Parameters
    ----------
    smaps: np.ndarray or None
        the sensitivity maps

    Returns
    -------
    np.ndarray or None
        the pinned sensitivity maps
    """
    if smaps is None:
        return None
    smaps_ = smaps.T.reshape(-1, smaps.shape[0])
    cp.cuda.set_pinned_memory_allocator(_allocator)
    pinned_smaps = cx.empty_pinned(smaps_.shape, dtype=np.complex64, order="F")
    np.copyto(pinned_smaps, smaps_)
    return pinned_smaps


class RawGpuNUFFT:
    """GPU implementation of N-D non-uniform fast Fourier Transform class.

    Attributes
    ----------
    samples: np.ndarray
        the normalized kspace location values in the Fourier domain.
    shape: tuple of int
        shape of the image
    operator: The NUFFTOp object
        to carry out operation
    n_coils: int default 1
            Number of coils used to acquire the signal in case of multiarray
            receiver coils acquisition. If n_coils > 1, please organize data as
            n_coils X data_per_coil
    """

    def __init__(
        self,
        samples,
        shape,
        n_coils=1,
        density_comp=None,
        kernel_width=3,
        sector_width=8,
        osf=2,
        upsampfac=None,
        balance_workload=True,
        smaps=None,
        pinned_smaps=None,
        pinned_image=None,
        pinned_kspace=None,
        use_gpu_direct=False,
    ):
        """Initialize the 'NUFFT' class.

        Parameters
        ----------
        samples: np.ndarray
            the kspace sample locations in the Fourier domain,
            normalized between -0.5 and 0.5
        shape: tuple of int
            shape of the image
        n_coils: int
            Number of coils used to acquire the signal in case of multiarray
            receiver coils acquisition
        density_comp: np.ndarray default None.
            k-space weighting, density compensation, if not specified
            equal weightage is given.
        kernel_width: int default 3
            interpolation kernel width (usually 3 to 7)
        sector_width: int default 8
            sector width to use
        osf: int default 2
            oversampling factor (usually between 1 and 2)
        upsampfac: int default 2
            Same as osf.
        balance_workload: bool default True
            whether the workloads need to be balanced
        smaps: np.ndarray default None
            Holds the sensitivity maps for SENSE reconstruction
        pinned_smaps: np.ndarray default None
            Pinned memory array for the smaps.
        use_gpu_direct: bool default False
            if True, direct GPU array can be passed.
            In this case pinned memory is not used and this saved memory.
            It will not be an error if this is False and you pass GPU array,
            just that it is inefficient.

        Notes
        -----
        pinned_smaps status (pinned or not) is not checked here, but in the C++ code.
        If its not pinned, then an extra copy will be triggered.
        """
        if GPUNUFFT_AVAILABLE is False:
            raise ValueError(
                "gpuNUFFT library is not installed, please refer to README"
            )

        self.n_coils = n_coils
        self.shape = shape
        self.samples = samples
        self.use_gpu_direct = use_gpu_direct
        if density_comp is None:
            density_comp = np.ones(samples.shape[0])

        if upsampfac is not None:
            osf = upsampfac

        # pinned memory stuff
        self.uses_sense = True
        if smaps is not None and pinned_smaps is None:
            pinned_smaps = make_pinned_smaps(smaps)
            warnings.warn("no pinning provided, pinning existing smaps now.")
        elif smaps is not None and pinned_smaps is not None:
            # Pinned memory space exists, we will overwrite it
            np.copyto(pinned_smaps, smaps.T.reshape(-1, n_coils))
            warnings.warn("Overwriting the pinned data.")
        elif smaps is None and pinned_smaps is None:
            # No smaps provided, we will not use SENSE
            self.uses_sense = False
        elif smaps is None and pinned_smaps is not None:
            warnings.warn("Using pinned_smaps as is.")
        else:
            raise ValueError("Unknown case")
        if not use_gpu_direct:
            # We dont need pinned allocations if we are using direct GPU arrays
            if pinned_image is None:
                pinned_image = cx.empty_pinned(
                    (np.prod(shape), (1 if self.uses_sense else n_coils)),
                    dtype=np.complex64,
                    order="F",
                )
            if pinned_kspace is None:
                pinned_kspace = cx.empty_pinned(
                    (n_coils, len(samples)),
                    dtype=np.complex64,
                )
        self.pinned_image = pinned_image
        self.pinned_kspace = pinned_kspace
        self.osf = osf
        self.pinned_smaps = pinned_smaps
        self.operator = NUFFTOp(
            np.reshape(samples, samples.shape[::-1], order="F"),
            self.shape,
            self.n_coils,
            self.pinned_smaps,
            density_comp,
            kernel_width,
            sector_width,
            osf,
            balance_workload,
        )

    def toggle_grad_traj(self):
        """Toggle the gradient mode of the operator."""
        self.operator.toggle_grad_mode()

    def _reshape_image(self, image, direction="op"):
        """Reshape the image to the correct format."""
        xp = get_array_module(image)
        if direction == "op":
            if self.uses_sense or self.n_coils == 1:
                return image.reshape((-1, 1), order="F").astype(
                    xp.complex64, copy=False
                )
            return xp.asarray([c.ravel(order="F") for c in image], dtype=xp.complex64).T
        else:
            if self.uses_sense or self.n_coils == 1:
                # Support for one additional dimension
                return image.squeeze().astype(xp.complex64, copy=False).T[None]
            return xp.asarray([c.T for c in image], dtype=xp.complex64).squeeze()

    def set_pts(self, samples, density=None):
        """Update the kspace locations and density compensation.

        Parameters
        ----------
        samples: np.ndarray
            the kspace locations
        density: np.ndarray|str, optional
            the density compensation
            if not provided, no density compensation is performed.
            if "recompute", the density compensation is recomputed.
            Note the recompute option works only if density compensation was computed
            at initialization and not provided as ndarray.
        """
<<<<<<< HEAD
        self.operator.set_pts(
            np.reshape(samples, samples.shape[::-1], order="F"),
            self.density,
=======
        if density is None:
            density = np.ones(samples.shape[0])
        self.operator.set_pts(
            np.reshape(samples, samples.shape[::-1], order="F"),
            density,
>>>>>>> d8395e85
        )

    def op_direct(self, image, kspace=None, interpolate_data=False):
        """Compute the masked non-Cartesian Fourier transform.

        The incoming data is on GPU already and we return a GPU array.

        Parameters
        ----------
        image: np.ndarray
            input array with the same shape as self.shape.
        interpolate_data: bool, default False
            if set to True, the image is just apodized and interpolated to
            kspace locations. This is used for density estimation.

        Returns
        -------
        cp.ndarray
            Non-uniform Fourier transform of the input image.
        """
        if kspace is None:
            kspace = cp.empty(
                (self.n_coils, len(self.samples)),
                dtype=cp.complex64,
            )
        reshape_image = self._reshape_image(image)
        self.operator.op_direct(
            reshape_image.data.ptr,
            kspace.data.ptr,
            interpolate_data,
        )
        return kspace

    def op(self, image, kspace=None, interpolate_data=False):
        """Compute the masked non-Cartesian Fourier transform.

        Parameters
        ----------
        image: np.ndarray
            input array with the same shape as self.shape.
        interpolate_data: bool, default False
            if set to True, the image is just apodized and interpolated to
            kspace locations. This is used for density estimation.

        Returns
        -------
        np.ndarray
            Non-uniform Fourier transform of the input image.
        """
        # Base gpuNUFFT Operator is written in CUDA and C++, we need to
        # reorganize data to follow a different memory hierarchy
        # TODO we need to update codes to use np.reshape for all this directly
        make_copy_back = False
        if kspace is None:
            kspace = self.pinned_kspace
            make_copy_back = True
        np.copyto(self.pinned_image, self._reshape_image(image))
        new_ksp = self.operator.op(
            self.pinned_image,
            kspace,
            interpolate_data,
        )
        if make_copy_back:
            new_ksp = np.copy(new_ksp)
        return new_ksp

    def adj_op(self, coeffs, image=None, grid_data=False):
        """Compute adjoint of non-uniform Fourier transform.

        Parameters
        ----------
        coeff: np.ndarray
            masked non-uniform Fourier transform data.
        grid_data: bool, default False
            if True, the kspace data is gridded and returned,
            this is used for density compensation

        Returns
        -------
        np.ndarray
            adjoint operator of Non Uniform Fourier transform of the
            input coefficients.
        """
        make_copy_back = False
        if image is None:
            image = self.pinned_image
            make_copy_back = True
        np.copyto(self.pinned_kspace, coeffs)
        new_image = self.operator.adj_op(self.pinned_kspace, image, grid_data)
        if make_copy_back:
            new_image = np.copy(new_image)
        return self._reshape_image(new_image, "adjoint")

    def adj_op_direct(self, coeffs, image=None, grid_data=False):
        """Compute adjoint of non-uniform Fourier transform.

        The incoming data is on GPU already and we return a GPU array.

        Parameters
        ----------
        coeff: np.ndarray
            masked non-uniform Fourier transform data.
        grid_data: bool, default False
            if True, the kspace data is gridded and returned,
            this is used for density compensation

        Returns
        -------
        np.ndarray
            adjoint operator of Non Uniform Fourier transform of the
            input coefficients.
        """
        C = 1 if self.uses_sense else self.n_coils
        coeffs = coeffs.astype(cp.complex64, copy=False)
        if image is None:
            image = cp.empty(
                (np.prod(self.shape), C),
                dtype=cp.complex64,
                order="F",
            )
        self.operator.adj_op_direct(coeffs.data.ptr, image.data.ptr, grid_data)
        image = image.T.reshape(C, *self.shape[::-1], order="C")
        return self._reshape_image(image, "adjoint")


class MRIGpuNUFFT(FourierOperatorBase):
    """Interface for the gpuNUFFT backend.

    Parameters
    ----------
    samples: np.ndarray (Mxd)
        the samples locations in the Fourier domain where M is the number
        of samples and d is the dimensionnality of the output data
        (2D for an image, 3D for a volume).
    shape: tuple of int
        shape of the image (not necessarly a square matrix).
    n_coils: int default 1
        Number of coils used to acquire the signal in case of multiarray
        receiver coils acquisition
    density: bool or np.ndarray default None
        if True, the density compensation is estimated from the samples
        locations. If an array is passed, it is used as the density
        compensation.
    squeeze_dims: bool, default True
        If True, will try to remove the singleton dimension for batch and coils.
    smaps: np.ndarray default None
        Holds the sensitivity maps for SENSE reconstruction.
    n_trans: int, default =1
        This has no effect for now.
    kwargs: extra keyword args
        these arguments are passed to gpuNUFFT operator. This is used
        only in gpuNUFFT
    """

    backend = "gpunufft"
    available = GPUNUFFT_AVAILABLE and CUPY_AVAILABLE
    autograd_available = True

    def __init__(
        self,
        samples,
        shape,
        n_coils=1,
        n_batchs=1,
        n_trans=1,
        density=None,
        smaps=None,
        squeeze_dims=True,
        eps=1e-3,
        **kwargs,
    ):
        if GPUNUFFT_AVAILABLE is False:
            raise ValueError(
                "gpuNUFFT library is not installed, "
                "please refer to README"
                "or use cpu for implementation"
            )
        self.shape = shape

        self._samples = proper_trajectory(
            samples.astype(np.float32, copy=False), normalize="unit"
        )
        self.dtype = self.samples.dtype
        self.n_coils = n_coils
        self.n_batchs = n_batchs
        self.squeeze_dims = squeeze_dims
        self.compute_density(density)
        self.compute_smaps(smaps)
        self.raw_op = RawGpuNUFFT(
            samples=self.samples,
            shape=self.shape,
            n_coils=self.n_coils,
            density_comp=self.density,
            smaps=self.smaps,
            kernel_width=kwargs.get("kernel_width", -int(np.log10(eps))),
            **kwargs,
        )

    @with_numpy_cupy
    def op(self, data, coeffs=None):
        """Compute forward non-uniform Fourier Transform.

        Parameters
        ----------
        img: np.ndarray
            input N-D array with the same shape as self.shape.
        coeffs: np.ndarray, optional
            output Array. Should be pinned memory for best performances.

        Returns
        -------
        np.ndarray
            Masked Fourier transform of the input image.
        """
        B, C, XYZ, K = self.n_batchs, self.n_coils, self.shape, self.n_samples

        op_func = self.raw_op.op
        if is_cuda_array(data):
            op_func = self.raw_op.op_direct
            if not self.raw_op.use_gpu_direct:
                warnings.warn(
                    "Using direct GPU array without passing "
                    "`use_gpu_direct=True`, this is memory inefficient."
                )
        data_ = data.reshape((B, 1 if self.uses_sense else C, *XYZ))
        if coeffs is not None:
            coeffs.reshape((B, C, K))
        result = []
        for i in range(B):
            if coeffs is None:
                result.append(op_func(data_[i], None))
            else:
                op_func(data_[i], coeffs[i])
        if coeffs is None:
            coeffs = get_array_module(data).stack(result)
        return self._safe_squeeze(coeffs)

    @with_numpy_cupy
    def adj_op(self, coeffs, data=None):
        """Compute adjoint Non Uniform Fourier Transform.

        Parameters
        ----------
        coeffs: np.ndarray
            masked non-uniform Fourier transform 1D data.
        data: np.ndarray, optional
            output image array. Should be pinned memory for best performances.

        Returns
        -------
        np.ndarray
            Inverse discrete Fourier transform of the input coefficients.
        """
        B, C, XYZ, K = self.n_batchs, self.n_coils, self.shape, self.n_samples

        adj_op_func = self.raw_op.adj_op
        if is_cuda_array(coeffs):
            adj_op_func = self.raw_op.adj_op_direct
            if not self.raw_op.use_gpu_direct:
                warnings.warn(
                    "Using direct GPU array without passing "
                    "`use_gpu_direct=True`, this is memory inefficient."
                )
        coeffs_ = coeffs.reshape(B, C, K)
        if data is not None:
            data.reshape((B, 1 if self.uses_sense else C, *XYZ))
        result = []
        for i in range(B):
            if data is None:
                result.append(adj_op_func(coeffs_[i], None))
            else:
                adj_op_func(coeffs_[i], data[i])
        if data is None:
            data = get_array_module(coeffs).stack(result)
        return self._safe_squeeze(data)

    @property
    def uses_sense(self):
        """Return True if the Fourier Operator uses the SENSE method."""
        return self.raw_op.uses_sense

    @FourierOperatorBase.samples.setter
    def samples(self, samples):
        """Set the samples for the Fourier Operator.

        Parameters
        ----------
        samples: np.ndarray
            The samples for the Fourier Operator.
        """
<<<<<<< HEAD
        if self.density_method is not None:
            self.compute_density(self.density_method)
=======
        self.compute_density(self.density_method)
>>>>>>> d8395e85
        self.raw_op.set_pts(
            samples,
            density=self.density,
        )
        self._samples = samples

    @classmethod
    def pipe(
        cls,
        kspace_loc,
        volume_shape,
        num_iterations=10,
        osf=2,
        normalize=True,
        **kwargs,
    ):
        """Compute the density compensation weights for a given set of kspace locations.

        Parameters
        ----------
        kspace_loc: np.ndarray
            the kspace locations
        volume_shape: np.ndarray
            the volume shape
        num_iterations: int default 10
            the number of iterations for density estimation
        osf: float or int
            The oversampling factor the volume shape
        normalize: bool
            Whether to normalize the density compensation.
            We normalize such that the energy of PSF = 1
        """
        if GPUNUFFT_AVAILABLE is False:
            raise ValueError(
                "gpuNUFFT is not available, cannot " "estimate the density compensation"
            )
        volume_shape = (np.array(volume_shape) * osf).astype(int)
        grid_op = MRIGpuNUFFT(
            samples=kspace_loc,
            shape=volume_shape,
            osf=1,
            **kwargs,
        )
        density_comp = grid_op.raw_op.operator.estimate_density_comp(
            max_iter=num_iterations
        )
        if normalize:
            spike = np.zeros(volume_shape)
            mid_loc = tuple(v // 2 for v in volume_shape)
            spike[mid_loc] = 1
            psf = grid_op.adj_op(grid_op.op(spike))
            density_comp /= np.linalg.norm(psf)
        return density_comp.squeeze()

    def get_lipschitz_cst(self, max_iter=10, tolerance=1e-5, **kwargs):
        """Return the Lipschitz constant of the operator.

        ----------
        max_iter: int
            Number of iteration to perform to estimate the Lipschitz constant.
        tolerance: float, optional default 1e-5
            Tolerance for the spectral radius estimation.
        kwargs:
            Extra kwargs for the operator.

        Returns
        -------
        float
            Lipschitz constant of the operator.
        """
        tmp_op = self.__class__(
            self.samples,
            self.shape,
            density=self.density,
            n_coils=1,
            smaps=None,
            squeeze_dims=True,
            **kwargs,
        )
        return tmp_op.raw_op.operator.get_spectral_radius(
            max_iter=max_iter, tolerance=tolerance
        )

    def _safe_squeeze(self, arr):
        """Squeeze the first two dimensions of shape of the operator."""
        if self.squeeze_dims:
            try:
                arr = arr.squeeze(axis=1)
            except ValueError:
                pass
            try:
                arr = arr.squeeze(axis=0)
            except ValueError:
                pass
        return arr

    @with_numpy_cupy
    def data_consistency(self, image_data, obs_data):
        """Compute the data consistency estimation directly on gpu.

        This mixes the op and adj_op method to perform F_adj(F(x-y))
        on a per coil basis. By doing the computation coil wise,
        it uses less memory than the naive call to adj_op(op(x)-y)

        Parameters
        ----------
        image: array
            Image on which the gradient operation will be evaluated.
            N_coil x Image shape is not using sense.
        obs_data: array
            Observed data.
        """
        obs_data = auto_cast(obs_data, self.cpx_dtype)
        image_data = auto_cast(image_data, self.cpx_dtype)

        B, C = self.n_batchs, self.n_coils
        K, XYZ = self.n_samples, self.shape

        check_size(obs_data, (B, C, K))
        if self.uses_sense:
            check_size(image_data, (B, *XYZ))
        else:
            check_size(image_data, (B, C, *XYZ))

        # dispatch
        if is_host_array(image_data) and is_host_array(obs_data):
            grad_func = self._dc_host
        elif is_cuda_array(image_data) and is_cuda_array(obs_data):
            if B > 1 or (C > 1 and not self.uses_sense):
                warnings.warn(
                    "Having all the batches / coils on GPU could be faster, "
                    "but is memory inefficient!"
                )
            grad_func = super().data_consistency
            if not self.raw_op.use_gpu_direct:
                warnings.warn(
                    "Using direct GPU array without passing "
                    "`use_gpu_direct=True`, this is memory inefficient."
                )
        ret = grad_func(image_data, obs_data)
        return self._safe_squeeze(ret)

    def _dc_host(self, image_data, obs_data):
        B, C, XYZ, K = self.n_batchs, self.n_coils, self.shape, self.n_samples
        image_data_ = image_data.reshape((B, 1 if self.uses_sense else C, *XYZ))
        obs_data_ = obs_data.reshape((B, C, K))

        obs_data_tmp = cp.zeros((C, K), dtype=self.cpx_dtype)
        tmp_img = cp.zeros((1 if self.uses_sense else C, *XYZ), dtype=np.complex64)
        final_img = np.zeros_like(image_data_)
        for i in range(B):
            tmp_img.set(image_data_[i])
            obs_data_tmp.set(obs_data_[i])
            ksp_tmp = self.raw_op.op_direct(tmp_img)
            ksp_tmp -= obs_data_tmp
            final_img[i] = self.raw_op.adj_op_direct(ksp_tmp).get()
        return final_img

    # TODO : For data consistency the workflow is currently:
    # op coil 1 / .../ op coil N / data_consistency / adj_op coil 1 / adj_op coil n
    #
    # By modifying c++ code and exposing it it should be possible to do
    # op coil 1 / data_consistency 1 / adj_op coil 1 / ... / op_coil N /
    # data_consistency N / adj_op coil n
    #
    # This should bring some performance improvements, due to the asynchronous stuff.<|MERGE_RESOLUTION|>--- conflicted
+++ resolved
@@ -216,17 +216,11 @@
             Note the recompute option works only if density compensation was computed
             at initialization and not provided as ndarray.
         """
-<<<<<<< HEAD
-        self.operator.set_pts(
-            np.reshape(samples, samples.shape[::-1], order="F"),
-            self.density,
-=======
         if density is None:
             density = np.ones(samples.shape[0])
         self.operator.set_pts(
             np.reshape(samples, samples.shape[::-1], order="F"),
             density,
->>>>>>> d8395e85
         )
 
     def op_direct(self, image, kspace=None, interpolate_data=False):
@@ -517,12 +511,8 @@
         samples: np.ndarray
             The samples for the Fourier Operator.
         """
-<<<<<<< HEAD
-        if self.density_method is not None:
-            self.compute_density(self.density_method)
-=======
         self.compute_density(self.density_method)
->>>>>>> d8395e85
+
         self.raw_op.set_pts(
             samples,
             density=self.density,
