--- conflicted
+++ resolved
@@ -43,7 +43,7 @@
         return None
     smaps_ = smaps.T.reshape(-1, smaps.shape[0])
     cp.cuda.set_pinned_memory_allocator(_allocator)
-    pinned_smaps = cx.empty_pinned(smaps_.shape, dtype=np.complex64, order='F')
+    pinned_smaps = cx.empty_pinned(smaps_.shape, dtype=np.complex64, order="F")
     np.copyto(pinned_smaps, smaps_)
     return pinned_smaps
 
@@ -348,37 +348,6 @@
     def pipe(cls, kspace_loc, volume_shape, num_iterations=10):
         """Compute the density compensation weights for a given set of kspace locations.
 
-<<<<<<< HEAD
-def pipe(kspace_loc, volume_shape, num_iterations=10):
-    """Compute the density compensation weights for a given set of kspace locations.
-
-    Parameters
-    ----------
-    kspace_loc: np.ndarray
-        the kspace locations
-    volume_shape: np.ndarray
-        the volume shape
-    num_iterations: int default 10
-        the number of iterations for density estimation
-    """
-    if GPUNUFFT_AVAILABLE is False:
-        raise ValueError(
-            "gpuNUFFT is not available, cannot " "estimate the density compensation"
-        )
-    grid_op = MRIGpuNUFFT(
-        samples=kspace_loc,
-        shape=volume_shape,
-        osf=1,
-    )
-    density_comp = np.ones(kspace_loc.shape[0])
-    for _ in range(num_iterations):
-        density_comp = density_comp / np.abs(
-            grid_op.op(
-                grid_op.adj_op(density_comp, grid_data=True), interpolate_data=True
-            )
-        )
-    return density_comp.squeeze()
-=======
         Parameters
         ----------
         kspace_loc: np.ndarray
@@ -402,5 +371,4 @@
             density_comp = density_comp / np.abs(
                 grid_op.op(grid_op.adj_op(density_comp, True), True)
             )
-        return density_comp
->>>>>>> 9e2e9960
+        return density_comp