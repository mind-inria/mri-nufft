"""Torch autodifferentiation for MRI-NUFFT."""

import torch
import numpy as np
from .._utils import NP2TORCH


class _NUFFT_OP(torch.autograd.Function):
    """
    Autograd support for op nufft function.

    This class is implemented by an efficient approximation of Jacobian Matrices.

    References
    ----------
    Wang G, Fessler J A. "Efficient approximation of Jacobian matrices involving a
    non-uniform fast Fourier transform (NUFFT)."
    IEEE Transactions on Computational Imaging, 2023, 9: 43-54.
    """

    @staticmethod
    def forward(ctx, x, traj, nufft_op):
        """Forward image -> k-space."""
<<<<<<< HEAD
        ctx.save_for_backward(x, traj)
        # Copy the updated samples to the nufft_op
        nufft_op.samples = traj.detach().cpu().numpy()
=======
        ctx.save_for_backward(x)
>>>>>>> 42364978
        ctx.nufft_op = nufft_op
        return nufft_op.op(x)

    @staticmethod
    def backward(ctx, dy):
        """Backward image -> k-space."""
        x = ctx.saved_tensors[0]
        grad_data = None
        grad_traj = None
        if ctx.nufft_op._grad_wrt_data:
            grad_data = ctx.nufft_op.adj_op(dy)
        if ctx.nufft_op._grad_wrt_traj:
            im_size = x.size()[1:]
            factor = 1
            if ctx.nufft_op.backend in ["gpunufft"]:
                factor *= np.pi * 2
            r = [
                torch.linspace(-size / 2, size / 2 - 1, size) * factor
                for size in im_size
            ]
            grid_r = torch.meshgrid(*r, indexing="ij")
            grid_r = torch.stack(grid_r, dim=0).type_as(x)[None, ...]
            grid_x = x * grid_r  # Element-wise multiplication: x * r

            nufft_dx_dom = torch.cat(
                [ctx.nufft_op.op(grid_x[:, i, :, :]) for i in range(grid_x.size(1))],
                dim=0,
            )
            grad_traj = torch.mean(
                torch.cat(
                    [
                        torch.transpose(
                            (-1j * torch.conj(dy[:, i, :]) * nufft_dx_dom[:, i, :]),
                            0,
                            1,
                        )[None, ...]
                        for i in range(dy.shape[1])
                    ],
                    dim=0,
                ),
                dim=0,
            ).to(NP2TORCH[ctx.nufft_op.dtype])
        return grad_data, grad_traj, None


class _NUFFT_ADJOP(torch.autograd.Function):
    """Autograd support for adj_op nufft function."""

    @staticmethod
    def forward(ctx, y, traj, nufft_op):
        """Forward kspace -> image."""
        ctx.save_for_backward(y)
        ctx.nufft_op = nufft_op
        return nufft_op.adj_op(y)

    @staticmethod
    def backward(ctx, dx):
        """Backward kspace -> image."""
        y = ctx.saved_tensors[0]
        grad_data = None
        grad_traj = None
        if ctx.nufft_op._grad_wrt_data:
            grad_data = ctx.nufft_op.op(dx)
        if ctx.nufft_op._grad_wrt_traj:
            ctx.nufft_op.raw_op.toggle_grad_traj()
            im_size = dx.size()[2:]
            factor = 1
            if ctx.nufft_op.backend in ["gpunufft"]:
                factor *= np.pi * 2
            r = [
                torch.linspace(-size / 2, size / 2 - 1, size) * factor
                for size in im_size
            ]
            grid_r = torch.meshgrid(*r, indexing="ij")
            grid_r = torch.stack(grid_r, dim=0).type_as(dx)[None, ...]
            grid_dx = torch.conj(dx) * grid_r
            inufft_dx_dom = torch.cat(
                [ctx.nufft_op.op(grid_dx[:, i, :, :]) for i in range(grid_dx.size(1))],
                dim=1,
            ).squeeze()
            inufft_dx_dom = inufft_dx_dom.reshape(y.shape[0], -1, y.shape[-1])
            grad_traj = torch.mean(
                torch.cat(
                    [
                        torch.transpose((1j * y[i] * inufft_dx_dom[i]), 0, 1)[None, ...]
                        for i in range(y.shape[0])
                    ],
                    dim=0,
                ),
                dim=0,
            ).to(NP2TORCH[ctx.nufft_op.dtype])
            ctx.nufft_op.raw_op.toggle_grad_traj()
        return grad_data, grad_traj, None


class MRINufftAutoGrad(torch.nn.Module):
    """
    Wraps the NUFFT operator to support torch autodiff.

    Parameters
    ----------
    nufft_op: Classic Non differentiable MRI-NUFFT operator.
    """

    def __init__(self, nufft_op, wrt_data=True, wrt_traj=False):
        super().__init__()
        if (wrt_data or wrt_traj) and nufft_op.squeeze_dims:
            raise ValueError("Squeezing dimensions is not supported for autodiff.")

        self.nufft_op = nufft_op
        self.nufft_op._grad_wrt_traj = wrt_traj
        if wrt_traj and self.nufft_op.backend in ["finufft", "cufinufft"]:
            self.nufft_op._make_plan_grad()
        self.nufft_op._grad_wrt_data = wrt_data
        if wrt_traj:
            # We initialize the samples as a torch tensor purely for autodiff purposes.
            # It can also be converted later to nn.Parameter, in which case it is
            # used for update also.
            self._samples_torch = torch.Tensor(self.nufft_op.samples)
            self._samples_torch.requires_grad = True

    def op(self, x):
        r"""Compute the forward image -> k-space."""
        return _NUFFT_OP.apply(x, self.samples, self.nufft_op)

    def adj_op(self, kspace):
        r"""Compute the adjoint k-space -> image."""
        return _NUFFT_ADJOP.apply(kspace, self.samples, self.nufft_op)

    @property
    def samples(self):
        """Get the samples."""
        try:
            return self._samples_torch
        except AttributeError:
            return self.nufft_op.samples

    @samples.setter
    def samples(self, value):
        self._samples_torch = value
        self.nufft_op.samples = value.detach().cpu().numpy()

    def __getattr__(self, name):
        """Forward all other attributes to the nufft_op."""
        return getattr(self.nufft_op, name)<|MERGE_RESOLUTION|>--- conflicted
+++ resolved
@@ -21,13 +21,7 @@
     @staticmethod
     def forward(ctx, x, traj, nufft_op):
         """Forward image -> k-space."""
-<<<<<<< HEAD
-        ctx.save_for_backward(x, traj)
-        # Copy the updated samples to the nufft_op
-        nufft_op.samples = traj.detach().cpu().numpy()
-=======
         ctx.save_for_backward(x)
->>>>>>> 42364978
         ctx.nufft_op = nufft_op
         return nufft_op.op(x)
 
