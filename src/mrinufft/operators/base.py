--- conflicted
+++ resolved
@@ -327,11 +327,7 @@
             method = get_smaps(method)
         if not isinstance(method, Callable):
             raise ValueError(f"Unknown smaps method: {method}")
-<<<<<<< HEAD
-        smaps = method(
-=======
         smaps, _ = method(
->>>>>>> 77b294d9
             self.samples,
             self.shape,
             density=self.density,
@@ -945,11 +941,7 @@
     operator: FourierOperatorBase | Callable,
     norm_func: Callable | None = None,
     x: NDArray | None = None,
-<<<<<<< HEAD
-) -> tuple[float | NDArray, NDArray]:
-=======
-) -> np.floating | NDArray[np.floating]:
->>>>>>> 77b294d9
+) -> tuple[np.floating | NDArray, NDArray]:
     """Power method to find the Lipschitz constant of an operator.
 
     Parameters
