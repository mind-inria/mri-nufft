--- conflicted
+++ resolved
@@ -254,9 +254,6 @@
 
         return MRIFourierCorrected(self, B, C, indices)
 
-<<<<<<< HEAD
-    def make_autograd(self, wrt_data=True, wrt_traj=False):
-=======
     def compute_smaps(self, method=None):
         """Compute the sensitivity maps and set it.
 
@@ -293,8 +290,7 @@
             **kwargs,
         )
 
-    def make_autograd(self, variable="data"):
->>>>>>> 99c0711c
+    def make_autograd(self, wrt_data=True, wrt_traj=False):
         """Make a new Operator with autodiff support.
 
         Parameters
