"""Read/Write trajectory for Neurospin sequences."""

import warnings
import os
from typing import Tuple, Optional
import numpy as np
from datetime import datetime
from array import array

from mrinufft.trajectories.utils import (
    KMAX,
    DEFAULT_RASTER_TIME,
    DEFAULT_GMAX,
    DEFAULT_SMAX,
    Gammas,
    convert_trajectory_to_gradients,
    convert_gradients_to_slew_rates,
    check_hardware_constraints,
)


def write_gradients(
    gradients: np.ndarray,
    initial_positions: np.ndarray,
    grad_filename: str,
    img_size: Tuple[int, ...],
    FOV: Tuple[float, ...],
    in_out: bool = True,
    min_osf: int = 5,
    gamma: float = Gammas.HYDROGEN,
    version: float = 4.2,
    recon_tag: float = 1.1,
    timestamp: Optional[float] = None,
    keep_txt_file: bool = False,
):
    """Create gradient file from gradients and initial positions.

    Parameters
    ----------
    gradients : np.ndarray
        Gradients. Shape (num_shots, num_samples_per_shot, dimension).
    initial_positions : np.ndarray
        Initial positions. Shape (num_shots, dimension).
    grad_filename : str
        Gradient filename.
    img_size : Tuple[int, ...]
        Image size.
    FOV : Tuple[float, ...]
        Field of view.
    in_out : bool, optional
        Whether it is In-Out trajectory?, by default True
    min_osf : int, optional
        Minimum oversampling factor needed at ADC, by default 5
    gamma : float, optional
        Gyromagnetic ratio in kHz/T, by default 42.576e3
    version : float, optional
        Trajectory versioning, by default 4.2
    recon_tag : float, optional
        Reconstruction tag for online recon, by default 1.1
    timestamp : Optional[float], optional
        Timestamp of trajectory, by default None
    keep_txt_file : bool, optional
        Whether to keep the text file used temporarily which holds data pushed to
        binary file, by default False

    """
    num_shots = gradients.shape[0]
    num_samples_per_shot = gradients.shape[1]
    dimension = initial_positions.shape[-1]
    if len(gradients.shape) == 3:
        gradients = gradients.reshape(-1, gradients.shape[-1])
    # Convert gradients to mT/m
    gradients = gradients * 1e3
    max_grad = np.max(np.abs(gradients))
    file = open(grad_filename + ".txt", "w")
    if version >= 4.1:
        file.write(str(version) + "\n")
    # Write the dimension, num_samples_per_shot and num_shots
    file.write(str(dimension) + "\n")
    if version >= 4.1:
        img_size = img_size
        FOV = FOV
        if isinstance(img_size, int):
            img_size = (img_size,) * dimension
        if isinstance(FOV, float):
            FOV = (FOV,) * dimension
        for fov in FOV:
            file.write(str(fov) + "\n")
        for sz in img_size:
            file.write(str(sz) + "\n")
        file.write(str(min_osf) + "\n")
        file.write(str(gamma * 1000) + "\n")
    file.write(str(num_shots) + "\n")
    file.write(str(num_samples_per_shot) + "\n")
    if version >= 4.1:
        if not in_out:
            if np.sum(initial_positions) != 0:
                warnings.warn(
                    "The initial positions are not all zero for center-out trajectory"
                )
            file.write("0\n")
        else:
            file.write("0.5\n")
        # Write the maximum Gradient
        file.write(str(max_grad) + "\n")
        # Write recon Pipeline version tag
        file.write(str(recon_tag) + "\n")
        left_over = 10
        if version >= 4.2:
            # Inset datetime tag
            if timestamp is None:
                timestamp = float(datetime.now().timestamp())
            file.write(str(timestamp) + "\n")
            left_over -= 1
        file.write(str("0\n" * left_over))
    # Write all the k0 values
    file.write(
        "\n".join(
            " ".join([f"{iter2:5.4f}" for iter2 in iter1])
            for iter1 in initial_positions
        )
        + "\n"
    )
    if version < 4.1:
        # Write the maximum Gradient
        file.write(str(max_grad) + "\n")
    # Normalize gradients
    gradients = gradients / max_grad
    file.write(
        "\n".join(" ".join([f"{iter2:5.6f}" for iter2 in iter1]) for iter1 in gradients)
        + "\n"
    )
    file.close()
    y = []
    with open(grad_filename + ".txt") as txtfile:
        for line in txtfile:
            x = line.split(" ")
            for val in x:
                y.append(float(val))
    float_array = array("f", y)
    with open(grad_filename + ".bin", "wb") as binfile:
        float_array.tofile(binfile)
    if not keep_txt_file:
        os.remove(grad_filename + ".txt")


def _pop_elements(array, num_elements=1, type="float"):
    """Pop elements from an array.

    Parameters
    ----------
    array : np.ndarray
        Array to pop elements from.
    num_elements : int, optional
        number of elements to pop, by default 1
    type : str, optional
        Type of the element being popped, by default 'float'.


    Returns
    -------
    element_popped:
        Element popped from array with type as specified.
    array: np.ndarray
        Array with elements popped.
    """
    if num_elements == 1:
        return array[0].astype(type), array[1:]
    else:
        return array[0:num_elements].astype(type), array[num_elements:]


def write_trajectory(
    trajectory: np.ndarray,
    FOV: Tuple[float, ...],
    img_size: Tuple[int, ...],
    grad_filename: str,
    norm_factor: float = KMAX,
    gamma: float = Gammas.HYDROGEN,
    raster_time: float = DEFAULT_RASTER_TIME,
    check_constraints: bool = True,
    gmax: float = DEFAULT_GMAX,
    smax: float = DEFAULT_SMAX,
    **kwargs,
):
    """Calculate gradients from k-space points and write to file.

    Parameters
    ----------
    trajectory : np.ndarray
        Trajectory in k-space points.
        Shape (num_shots, num_samples_per_shot, dimension).
    FOV : tuple
        Field of view
    img_size : tuple
        Image size
    grad_filename : str
        Gradient filename
    norm_factor : float, optional
        Trajectory normalization factor, by default 0.5
    gamma : float, optional
        Gyromagnetic ratio in kHz/T, by default 42.576e3
    raster_time : float, optional
        Gradient raster time in ms, by default 0.01
    check_constraints : bool, optional
        Check scanner constraints, by default True
    gmax : float, optional
        Maximum gradient magnitude in T/m, by default 0.04
    smax : float, optional
        Maximum slew rate in T/m/ms, by default 0.1
    kwargs : dict, optional
        Additional arguments for writing the gradient file.
        These are arguments passed to write_gradients function above.
    """
    # Convert normalized trajectory to gradients
    gradients, initial_positions = convert_trajectory_to_gradients(
        trajectory,
        norm_factor=norm_factor,
        resolution=np.asarray(FOV) / np.asarray(img_size),
        raster_time=raster_time,
        gamma=gamma,
    )

    # Check constraints if requested
    if check_constraints:
        slewrates, _ = convert_gradients_to_slew_rates(gradients, raster_time)
        violation, maxG, maxS = check_hardware_constraints(
            gradients=gradients,
            slewrates=slewrates,
            gmax=gmax,
            smax=smax,
        )
        if violation:
            warnings.warn(
                "Hard constraints violated! "
                f"Maximum gradient amplitude: {maxG:.3f} > {gmax:.3f}"
                f"Maximum slew rate: {maxS:.3f} > {smax:.3f}"
            )

    # Write gradients in file
    write_gradients(
        gradients=gradients,
        initial_positions=initial_positions,
        grad_filename=grad_filename,
        img_size=img_size,
        FOV=FOV,
        gamma=gamma,
        **kwargs,
    )


def read_trajectory(
    grad_filename: str,
    dwell_time: float = DEFAULT_RASTER_TIME,
    num_adc_samples: int = None,
    gamma: Gammas | float = Gammas.HYDROGEN,
    raster_time: float = DEFAULT_RASTER_TIME,
    read_shots: bool = False,
    normalize_factor: float = KMAX,
):
    """Get k-space locations from gradient file.

    Parameters
    ----------
    grad_filename : str
        Gradient filename.
    dwell_time : float, optional
        Dwell time of ADC in ms, by default 0.01
    num_adc_samples : int, optional
        Number of ADC samples, by default None
    gamma : float, optional
        Gyromagnetic ratio in kHz/T, by default 42.576e3
    gradient_raster_time : float, optional
        Gradient raster time in ms, by default 0.01
    read_shots : bool, optional
        Whether in read shots configuration which accepts an extra
        point at end, by default False
    normalize : float, optional
        Whether to normalize the k-space locations, by default 0.5
        When None, normalization is not done.

    Returns
    -------
    kspace_loc : np.ndarray
        K-space locations. Shape (num_shots, num_adc_samples, dimension).
    """
    dwell_time_ns = dwell_time * 1e6
    gradient_raster_time_ns = raster_time * 1e6
    with open(grad_filename, "rb") as binfile:
        data = np.fromfile(binfile, dtype=np.float32)
        if float(data[0]) > 4:
            version, data = _pop_elements(data)
            version = np.around(version, 2)
        else:
            version = 1
        dimension, data = _pop_elements(data, type="int")
        if version >= 4.1:
            fov, data = _pop_elements(data, dimension)
            img_size, data = _pop_elements(data, dimension, type="int")
            min_osf, data = _pop_elements(data, type="int")
            gamma, data = _pop_elements(data)
            gamma = gamma / 1000
        (num_shots, num_samples_per_shot), data = _pop_elements(data, 2, type="int")
        if num_adc_samples is None:
            if read_shots:
                num_adc_samples = num_samples_per_shot + 1
            else:
                num_adc_samples = int(num_samples_per_shot * (raster_time / dwell_time))
        if version >= 4.1:
            TE, data = _pop_elements(data)
            grad_max, data = _pop_elements(data)
            recon_tag, data = _pop_elements(data)
            recon_tag = np.around(recon_tag, 2)
            left_over = 10
            if version >= 4.2:
                timestamp, data = _pop_elements(data)
                timestamp = datetime.fromtimestamp(float(timestamp))
                left_over -= 1
            _, data = _pop_elements(data, left_over)
        initial_positions, data = _pop_elements(data, dimension * num_shots)
        initial_positions = np.reshape(initial_positions, (num_shots, dimension))
        if version < 4.1:
            grad_max, data = _pop_elements(data)
        gradients, data = _pop_elements(
            data,
            dimension * num_samples_per_shot * num_shots,
        )
        gradients = np.reshape(
            grad_max * gradients, (num_shots * num_samples_per_shot, dimension)
        )
        # Convert gradients from mT/m to T/m
        gradients = np.reshape(gradients * 1e-3, (-1, num_samples_per_shot, dimension))
        kspace_loc = np.zeros((num_shots, num_adc_samples, dimension))
        kspace_loc[:, 0, :] = initial_positions
        adc_times = dwell_time_ns * np.arange(1, num_adc_samples)
        Q, R = divmod(adc_times, gradient_raster_time_ns)
        Q = Q.astype("int")
        if not np.all(
            np.logical_or(
                Q < num_adc_samples, np.logical_and(Q == num_adc_samples, R == 0)
            )
        ):
            warnings.warn("Binary file doesn't seem right! " "Proceeding anyway")
        grad_accumulated = np.cumsum(gradients, axis=1) * gradient_raster_time_ns
        for i, (q, r) in enumerate(zip(Q, R)):
            if q >= gradients.shape[1]:
                if q > gradients.shape[1]:
                    warnings.warn(
                        "Number of samples is more than what was "
                        "obtained in binary file!\n"
                        "Data will be extended"
                    )
                kspace_loc[:, i + 1, :] = (
                    initial_positions
                    + (
                        grad_accumulated[:, gradients.shape[1] - 1, :]
                        + gradients[:, gradients.shape[1] - 1, :] * r
                    )
                    * gamma
                    * 1e-6
                )
            else:
                if q == 0:
                    kspace_loc[:, i + 1, :] = (
                        (initial_positions + gradients[:, q, :] * r) * gamma * 1e-6
                    )
                else:
                    kspace_loc[:, i + 1, :] = (
                        initial_positions
                        + (grad_accumulated[:, q - 1, :] + gradients[:, q, :] * r)
                        * gamma
                        * 1e-6
                    )
        params = {
            "version": version,
            "dimension": dimension,
            "num_shots": num_shots,
            "num_samples_per_shot": num_samples_per_shot,
        }
        if version >= 4.1:
            params["FOV"] = fov
            params["img_size"] = img_size
            params["min_osf"] = min_osf
            params["gamma"] = gamma
            params["recon_tag"] = recon_tag
            params["TE"] = TE
            if version >= 4.2:
                params["timestamp"] = timestamp
        if normalize_factor is not None:
            Kmax = img_size / 2 / fov
            kspace_loc = kspace_loc / Kmax * normalize_factor
        return kspace_loc, params


def read_siemens_rawdat(
    filename: str,
    removeOS: bool = False,
    squeeze: bool = True,
    data_type: str = "ARBGRAD_VE11C",
<<<<<<< HEAD
):
=======
):  # pragma: no cover
>>>>>>> 8e15f052
    """Read raw data from a Siemens MRI file.

    Parameters
    ----------
    filename : str
        The path to the Siemens MRI file.
    removeOS : bool, optional
        Whether to remove the oversampling, by default False.
    squeeze : bool, optional
        Whether to squeeze the dimensions of the data, by default True.
    data_type : str, optional
        The type of data to read, by default 'ARBGRAD_VE11C'.

    Returns
    -------
    data: ndarray
        Imported data formatted as n_coils X n_samples X n_slices X n_contrasts
    hdr: dict
        Extra information about the data parsed from the twix file

    Raises
    ------
    ImportError
        If the mapVBVD module is not available.

    Notes
    -----
    This function requires the mapVBVD module to be installed.
    You can install it using the following command:
        `pip install pymapVBVD`
    """
    try:
        from mapvbvd import mapVBVD
    except ImportError as err:
        raise ImportError(
            "The mapVBVD module is not available. Please install it using "
            "the following command: pip install pymapVBVD"
        ) from err
    twixObj = mapVBVD(filename)
    if isinstance(twixObj, list):
        twixObj = twixObj[-1]
    twixObj.image.flagRemoveOS = removeOS
    twixObj.image.squeeze = squeeze
    raw_kspace = twixObj.image[""]
    data = np.moveaxis(raw_kspace, 0, 2)
    hdr = {
        "n_coils": int(twixObj.image.NCha),
        "n_shots": int(twixObj.image.NLin),
        "n_contrasts": int(twixObj.image.NSet),
        "n_adc_samples": int(twixObj.image.NCol),
        "n_slices": int(twixObj.image.NSli),
    }
    data = data.reshape(
        hdr["n_coils"],
        hdr["n_shots"] * hdr["n_adc_samples"],
        hdr["n_slices"],
        hdr["n_contrasts"],
    )
    if "ARBGRAD_VE11C" in data_type:
        hdr["type"] = "ARBGRAD_GRE"
        hdr["shifts"] = ()
        for s in [7, 6, 8]:
            shift = twixObj.search_header_for_val(
                "Phoenix", ("sWiPMemBlock", "adFree", str(s))
            )
            hdr["shifts"] += (0,) if shift == [] else (shift[0],)
        hdr["oversampling_factor"] = twixObj.search_header_for_val(
            "Phoenix", ("sWiPMemBlock", "alFree", "4")
        )[0]
        hdr["trajectory_name"] = twixObj.search_header_for_val(
            "Phoenix", ("sWipMemBlock", "tFree")
        )[0][1:-1]
        if hdr["n_contrasts"] > 1:
            hdr["turboFactor"] = twixObj.search_header_for_val(
                "Phoenix", ("sFastImaging", "lTurboFactor")
            )[0]
            hdr["type"] = "ARBGRAD_MP2RAGE"
    return data, hdr<|MERGE_RESOLUTION|>--- conflicted
+++ resolved
@@ -397,11 +397,7 @@
     removeOS: bool = False,
     squeeze: bool = True,
     data_type: str = "ARBGRAD_VE11C",
-<<<<<<< HEAD
-):
-=======
 ):  # pragma: no cover
->>>>>>> 8e15f052
     """Read raw data from a Siemens MRI file.
 
     Parameters
