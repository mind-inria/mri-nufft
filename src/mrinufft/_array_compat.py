"""Array libraries compatibility utils."""

import warnings
from numbers import Number  # abstract base type for python numeric type
from functools import wraps, partial
from inspect import cleandoc
from numpy.typing import NDArray, DTypeLike
import numpy as np

ARRAY_LIBS = {
    "numpy": (np, np.ndarray),
    "cupy": (None, None),
    "torch": (None, None),
    "tensorflow": (None, None),
}

ArrayTypes = np.ndarray
# TEST import of array libraries.

TENSORFLOW_AVAILABLE = True
CUPY_AVAILABLE = True
AUTOGRAD_AVAILABLE = True
TORCH_AVAILABLE = True

try:
    import cupy as cp

    ARRAY_LIBS["cupy"] = (cp, cp.ndarray)
    ArrayTypes = ArrayTypes | cp.ndarray
except ImportError:
    CUPY_AVAILABLE = False

try:
    import torch

    ARRAY_LIBS["torch"] = (torch, torch.Tensor)
    ArrayTypes = ArrayTypes | torch.Tensor
except ImportError:
    AUTOGRAD_AVAILABLE = False
    TORCH_AVAILABLE = False
    pass
    NP2TORCH = {}
else:
    NP2TORCH = {
        np.dtype("float64"): torch.float64,
        np.dtype("float32"): torch.float32,
        np.dtype("complex64"): torch.complex64,
        np.dtype("complex128"): torch.complex128,
    }
try:
    import tensorflow as tf
    from tensorflow.experimental import numpy as tnp

    ARRAY_LIBS["tensorflow"] = (tnp, tnp.ndarray)
    ArrayTypes = ArrayTypes | tnp.ndarray
except ImportError:
    TENSORFLOW_AVAILABLE = False
    pass


def get_array_module(array: NDArray | Number) -> np:  # type: ignore
    """Get the module of the array."""
    if isinstance(array, Number | np.generic):
        return np
    for lib, array_type in ARRAY_LIBS.values():
        if lib is not None and isinstance(array, array_type):
            return lib
    raise ValueError(f"Unknown array library (={type(array)}.")


def auto_cast(array, dtype: DTypeLike):
    """Cast an array or a tensor to the desired dtype.

    This automatically convert numpy/torch dtype to suitable format.
    """
    module = get_array_module(array)
    if module.__name__ == "torch":
        return array.to(NP2TORCH[np.dtype(dtype)], copy=False)
    else:
        return array.astype(dtype, copy=False)


def _tf_cuda_is_available():
    """Check whether Tensorflow has CUDA support or not."""
    if TENSORFLOW_AVAILABLE:
        devices = tf.config.list_physical_devices()
        device_type = [device.device_type for device in devices]
        return "GPU" in device_type
    else:
        return False


TF_CUDA_AVAILABLE = _tf_cuda_is_available()


def is_cuda_array(var) -> bool:
    """Check if var implement the CUDA Array interface."""
    try:
        return hasattr(var, "__cuda_array_interface__")
    except Exception:
        return False


def is_cuda_tensor(var) -> bool:
    """Check if var is a CUDA tensor."""
    return TORCH_AVAILABLE and isinstance(var, torch.Tensor) and var.is_cuda


def is_host_array(var) -> bool:
    """Check if var is a host contiguous np array."""
    try:
        if isinstance(var, np.ndarray):
            if not var.flags.c_contiguous:
                warnings.warn("The input is CPU array but not C-contiguous. ")
                return False
            return True
    except Exception:
        pass
    return False


def pin_memory(array: NDArray) -> NDArray:
    """Create a copy of the array in pinned memory."""
    mem = cp.cuda.alloc_pinned_memory(array.nbytes)
    ret = np.frombuffer(mem, array.dtype, array.size).reshape(array.shape)
    ret[...] = array
    return ret


NUMPY_NOTE = """
.. note::

    This function uses ``numpy`` internally, and will convert all its array
    argument to numpy arrays. The outputs will be converted back to the original
    array module and device.
"""
NUMPY_CUPY_NOTE = """
.. note::

    This function uses ``numpy`` for all CPU arrays, and ``cupy`` for all on-gpu
    array. It will convert all its array argument to the respective array
    library. The outputs will be converted back to the original array module and
    device.
"""

TORCH_NOTE = """
.. note::

    This function uses ``torch`` internally, and will convert all its array
    argument to torch tensors, but will respect the device they are allocated
    on. The outputs will be converted back to the original array module and
    device.
"""

TF_NOTE = """
.. note::

    This function uses ``tensorflow`` internally, and will convert all its array
    argument to tensorflow tensors. but will respect the device they are
    allocated on. The outputs will be converted back to the original array
    module and device.
"""


def _with(fun, _to_inner_xp, note):
    """Create a decorator to convert to a given array interface."""

    @wraps(fun)
    def wrapper(*args, **kwargs):

        leading_arg = _get_leading_argument(args, kwargs)

        # get array module from leading argument
        xp = get_array_module(leading_arg)
        device = _get_device(leading_arg)

        # convert all to interface
        args, kwargs = _to_inner_xp(args, kwargs, device=device)

        # run function
        ret_ = fun(*args, **kwargs)

        # convert output to original array module and device
        return _to_interface(ret_, xp, device)

    if wrapper.__doc__:
        wrapper.__doc__ = cleandoc(wrapper.__doc__) + "\n\n" + note

    return wrapper


def with_numpy(fun):
    """Ensure the function works internally with numpy array."""
    return _with(fun, _to_numpy, NUMPY_NOTE)


def with_tensorflow(fun):
    """Ensure the function works internally with tensorflow array."""
    return _with(fun, _to_tensorflow, TF_NOTE)


def with_numpy_cupy(fun):
    """Ensure the function works internally with numpy or cupy array."""
    return _with(fun, _to_numpy_cupy, NUMPY_CUPY_NOTE)


def with_torch(fun):
    """Ensure the function works internally with Torch."""
    return _with(fun, _to_torch, TORCH_NOTE)


def _get_device(input):
    """Determine computational device from input array."""
    try:
        return input.device
    except AttributeError:
        return "cpu"


def _get_leading_argument(args, kwargs):
    """Find first array argument."""
    for arg in args:
        try:
            get_array_module(arg)
            return arg
        except Exception:
            pass
    for arg in kwargs.values():
        try:
            get_array_module(arg)
            return arg
        except Exception:
            pass
    return np.asarray(0.0)  # by default, use dummy numpy leading arg


def _array_to_numpy(_arg):
    """Convert array to Numpy."""
    if is_cuda_array(_arg):
        warnings.warn("data is on gpu, it will be moved to CPU.")
    xp = get_array_module(_arg)
    if xp.__name__ == "torch":
        _arg = _arg.numpy(force=True)
    elif xp.__name__ == "cupy":
        _arg = cp.asnumpy(_arg)
    elif "tensorflow" in xp.__name__:
        _arg = _arg.numpy()
    return _arg


def _array_to_cupy(_arg, device=None):
    """Convert array to Cupy."""
    xp = get_array_module(_arg)
    if xp.__name__ == "numpy":
        with cp.cuda.Device(device):
            _arg = cp.asarray(_arg)
    elif xp.__name__ == "torch":
        if _arg.requires_grad:
            _arg = _arg.detach()
        if _arg.is_cpu:
            with cp.cuda.Device(device):
                _arg = cp.asarray(_arg.numpy())
        else:
            _arg = cp.from_dlpack(_arg)
    elif "tensorflow" in xp.__name__:
        if "CPU" in _arg.device:
            with cp.cuda.Device(device):
                _arg = cp.asarray(_arg.numpy())
        else:
            _arg = cp.from_dlpack(tf.experimental.dlpack.to_dlpack(_arg))

    return _arg


def _array_to_torch(_arg, device=None):
    """Convert array to torch."""
    xp = get_array_module(_arg)
    if xp.__name__ == "numpy":
        _arg = torch.as_tensor(_arg, device=device)
    elif xp.__name__ == "cupy":
        if torch.cuda.is_available():
            _arg = torch.from_dlpack(_arg)
        else:
            warnings.warn("data is on gpu, it will be moved to CPU.")
            _arg = torch.as_tensor(cp.asnumpy(_arg))
    elif "tensorflow" in xp.__name__:
        if "CPU" in _arg.device:
            _arg = torch.as_tensor(_arg.numpy(), device=device)
        else:
            _arg = torch.from_dlpack(tf.experimental.dlpack.to_dlpack(_arg))
    return _arg


def _array_to_tensorflow(_arg):
    xp = get_array_module(_arg)
    if xp.__name__ == "numpy":
        with tf.device("CPU"):
            _arg = tf.convert_to_tensor(_arg)
    elif xp.__name__ == "cupy":
        if TF_CUDA_AVAILABLE:
            _arg = tf.experimental.dlpack.from_dlpack(_arg.toDlpack())
        else:
            warnings.warn("data is on gpu, it will be moved to CPU.")
            _arg = tf.convert_to_tensor(cp.asnumpy(_arg))
    elif xp.__name__ == "torch":
        if _arg.requires_grad:
            _arg = _arg.detach()
        if _arg.is_cpu:
            _arg = tf.convert_to_tensor(_arg)
        elif TF_CUDA_AVAILABLE:
            _arg = tf.experimental.dlpack.from_dlpack(
                torch.utils.dlpack.to_dlpack(_arg)
            )
        else:
            _arg = tf.convert_to_tensor(_arg.numpy(force=True))


def _convert(_array_to_xp, args, kwargs=None):
    # convert positional arguments
    args = list(args)
    for n in range(len(args)):
        _arg = args[n]
        # All array are converted to the detected module
        # but numpy scalars are left as is.
        if isinstance(_arg, ArrayTypes):
            args[n] = _array_to_xp(_arg)
<<<<<<< HEAD
        elif isinstance(_arg, tuple | list):
=======
        elif isinstance(_arg, tuple | list) and isinstance(_arg[0], ArrayTypes):
>>>>>>> 88b5a8d1
            args[n], _ = _convert(_array_to_xp, _arg)
        elif isinstance(_arg, dict):
            args[n], _ = _convert(_array_to_xp, [], _arg)
    # convert keyworded
    if kwargs:
        process_kwargs_vals, _ = _convert(_array_to_xp, kwargs.values())
        kwargs = {k: v for k, v in zip(kwargs.keys(), process_kwargs_vals)}

    return args, kwargs


def _to_numpy(args, kwargs=None, device=None):
    """Convert a sequence of arguments to numpy.

    Non-arrays are ignored.
    """
    return _convert(_array_to_numpy, args, kwargs)


def _to_cupy(args, kwargs=None, device=None):
    """Convert a sequence of arguments to cupy.

    Non-arrays are ignored.

    This avoid transfers between different devices (e.g., different GPUs).
    """
    # enforce mutable
    if str(device) == "cpu":
        device = 0
    else:
        try:
            device = device.index
        except AttributeError:
            pass

    return _convert(partial(_array_to_cupy, device=device), args, kwargs)


def _to_numpy_cupy(args, kwargs=None, device="cpu"):
    """Convert a sequence of arguments to numpy or cupy.

    Non-arrays are ignored.

    This avoid transfers between different devices
    (e.g., CPU->GPU, GPU->CPU or different GPUs).
    """
    if CUPY_AVAILABLE and str(device) != "cpu":
        return _to_cupy(args, kwargs, device)
    else:
        return _to_numpy(args, kwargs)


def _to_torch(args, kwargs=None, device=None):
    """Convert a sequence of arguments to Pytorch Tensors.

    Non-arrays are ignored.

    This avoid transfers between different devices
    (e.g., CPU->GPU, GPU->CPU or different GPUs).
    """
    return _convert(partial(_array_to_torch, device=device), args, kwargs)


def _to_tensorflow(args, kwargs=None):
    """Convert a sequence of arguments to Tensorflow tensors.

    Non-arrays are ignored.

    This avoid transfers between different devices
    (e.g., CPU->GPU, GPU->CPU or different GPUs).
    """
    return _convert(_array_to_tensorflow, args, kwargs)


def _to_interface(args, array_interface, device=None):
    """
    Convert a list of arguments to a given array interface.

    User may provide the desired computational device.
    Non-arrays are ignored.

    Parameters
    ----------
    args : list[object]
        List of objects to be converted.
    array_interface : ModuleType
        Desired array backend (e.g., numpy).
    device : Device, optional
        Desired computational device, (e.g., "cpu" or Device('cuda')).
        The default is None (i.e., maintain same device as input argument).

    Returns
    -------
    list[object]
        List of converted objects.

    """
    # enforce iterable
    if isinstance(args, list | tuple) is False:
        args = [args]

    # convert to target interface
    if array_interface.__name__ == "numpy":
        args, _ = _to_numpy(args)
    elif array_interface.__name__ == "cupy":
        args, _ = _to_cupy(args, device=device)
    elif array_interface.__name__ == "torch":
        args, _ = _to_torch(args, device=device)

    if len(args) == 1:
        return args[0]

    return tuple(args)<|MERGE_RESOLUTION|>--- conflicted
+++ resolved
@@ -324,11 +324,7 @@
         # but numpy scalars are left as is.
         if isinstance(_arg, ArrayTypes):
             args[n] = _array_to_xp(_arg)
-<<<<<<< HEAD
-        elif isinstance(_arg, tuple | list):
-=======
         elif isinstance(_arg, tuple | list) and isinstance(_arg[0], ArrayTypes):
->>>>>>> 88b5a8d1
             args[n], _ = _convert(_array_to_xp, _arg)
         elif isinstance(_arg, dict):
             args[n], _ = _convert(_array_to_xp, [], _arg)
