name: docs

on:
  workflow_dispatch:
    
  push:
    branches: [ "master" ]
  # pull_request:
  #   branches: [ "master" ]
  issue_comment:
    types: [created]
  
env:
  PYTHON_VERSION: "3.10"
  BART_VERSION: "0.8.00"
  ref_backend: "finufft"
  create_venv: "python -m venv $RUNNER_WORKSPACE/venv"
  activate_venv: "source $RUNNER_WORKSPACE/venv/bin/activate"
  setup_cuda: "export CUDA_BIN_PATH=/usr/local/cuda/;export PATH=/usr/local/cuda/bin/:${PATH};export LD_LIBRARY_PATH=/usr/local/cuda/lib64/:${LD_LIBRARY_PATH}"

jobs:    
  build-doc:
    if: ${{ ( contains(github.event.comment.body, '/build-docs') && github.event.issue.pull_request ) || github.event_name == 'push' || github.event_name == 'workflow_dispatch'}}
    name: Build API Documentation
    runs-on: gpu
    permissions:
      actions: read
      pull-requests: write
      contents: read
    steps:
      - name: Checkout
        uses: actions/checkout@v4

      - name: Get history and tags for SCM versioning to work
        run: |
          git fetch --prune --unshallow
          git fetch --depth=1 origin +refs/tags/*:refs/tags/*

      - name: Set up Python
        uses: actions/setup-python@v5
        with:
          python-version: "3.10"
        
      - name: Install dependencies
        shell: bash -l {0}
        run: |
          ${{ env.setup_cuda }}
          ${{ env.create_venv }}
          ${{ env.activate_venv }}
          python -m pip install --upgrade pip
          python -m pip install .[doc,finufft,autodiff,gpunufft,cufinufft,sigpy,extra] fastmri
      
          
      - name: Build API documentation
        run: |
          ${{ env.activate_venv }}
          export MRINUFFT_BACKEND=cufinufft
          python -m sphinx docs docs_build

      - name: Upload artifact
        id: artifact-upload-step
        uses: actions/upload-artifact@v4
        with:
          # Upload the docs
          name: docs
          path: 'docs_build'
          retention-days: 5

      - name: Get artifact ID
        id: get-artifact-id
        run: |
          echo "artifact-id=${{ steps.upload-artifact.outputs.artifact-id }}" >> $GITHUB_OUTPUT

<<<<<<< HEAD
      - name: Fetch artifact URL
        id: fetch-artifact-url
        run: |
          # Find the most recent artifact link in the logs
          ARTIFACT_LINK=$(grep -oE 'https://github.com/.*/artifacts/[0-9]+' $GITHUB_WORKSPACE/../_actions/*/upload-artifact/*/dist/index.js | tail -1)
          echo "artifact-link=$ARTIFACT_LINK" >> $GITHUB_OUTPUT
=======
      - name: Get artifact download URL
        id: get_artifact_url
        env:
          GITHUB_TOKEN: ${{ secrets.GITHUB_TOKEN }}
        run: |
          # List artifacts for this workflow run
          ARTIFACTS_JSON=$(curl -s -H "Authorization: Bearer $GITHUB_TOKEN" \
            "https://api.github.com/repos/${{ github.repository }}/actions/runs/${{ github.run_id }}/artifacts")
          # Extract the first artifact's download URL
          ARTIFACT_URL=$(echo "$ARTIFACTS_JSON" | jq -r '.artifacts[0].archive_download_url')
          echo "artifact-link=$ARTIFACT_URL" >> $GITHUB_OUTPUT
>>>>>>> c19ac53b

      - name: Edit comment with artifact link (PR only)
        if: contains(github.event.comment.body, '/build-docs') && github.event.issue.pull_request
        uses: peter-evans/create-or-update-comment@v3
        with:
          comment-id: ${{ github.event.comment.id }}
          body: |
            Documentation built successfully!
            Download the artifact: [here](${{ steps.fetch-artifact-url.outputs.artifact-link }})
          edit-mode: replace

      - name: Print artifact URL (Push only)
        if: github.event_name == 'push'
        run: |
          echo "Documentation built and uploaded as artifact."
<<<<<<< HEAD
          echo "Download URL: ${{ steps.fetch-artifact-url.outputs.artifact-url }}"

# Test for pull request
=======
          echo "Download URL: ${{ steps.fetch-artifact-url.outputs.artifact-link}}"
>>>>>>> c19ac53b
<|MERGE_RESOLUTION|>--- conflicted
+++ resolved
@@ -70,15 +70,6 @@
         id: get-artifact-id
         run: |
           echo "artifact-id=${{ steps.upload-artifact.outputs.artifact-id }}" >> $GITHUB_OUTPUT
-
-<<<<<<< HEAD
-      - name: Fetch artifact URL
-        id: fetch-artifact-url
-        run: |
-          # Find the most recent artifact link in the logs
-          ARTIFACT_LINK=$(grep -oE 'https://github.com/.*/artifacts/[0-9]+' $GITHUB_WORKSPACE/../_actions/*/upload-artifact/*/dist/index.js | tail -1)
-          echo "artifact-link=$ARTIFACT_LINK" >> $GITHUB_OUTPUT
-=======
       - name: Get artifact download URL
         id: get_artifact_url
         env:
@@ -90,7 +81,6 @@
           # Extract the first artifact's download URL
           ARTIFACT_URL=$(echo "$ARTIFACTS_JSON" | jq -r '.artifacts[0].archive_download_url')
           echo "artifact-link=$ARTIFACT_URL" >> $GITHUB_OUTPUT
->>>>>>> c19ac53b
 
       - name: Edit comment with artifact link (PR only)
         if: contains(github.event.comment.body, '/build-docs') && github.event.issue.pull_request
@@ -106,10 +96,5 @@
         if: github.event_name == 'push'
         run: |
           echo "Documentation built and uploaded as artifact."
-<<<<<<< HEAD
-          echo "Download URL: ${{ steps.fetch-artifact-url.outputs.artifact-url }}"
 
-# Test for pull request
-=======
-          echo "Download URL: ${{ steps.fetch-artifact-url.outputs.artifact-link}}"
->>>>>>> c19ac53b
+          echo "Download URL: ${{ steps.fetch-artifact-url.outputs.artifact-link}}"