--- conflicted
+++ resolved
@@ -53,8 +53,7 @@
       - name: Install CPU Backends
         shell: bash
         run: |
-<<<<<<< HEAD
-          python -m pip install finufft pynfft2 "cython<3.0.0"
+          python -m pip install finufft pynfft2 "cython<3.0.0" sigpy
       - name: Install BART
         shell: bash
         run: |
@@ -64,10 +63,6 @@
           tar xzvf v{{env.BART_VERSION}.tar.gz
           cd bart-{{env.BART_VERSION}}
           make
-=======
-          python -m pip install finufft pynfft2 "cython<3.0.0" sigpy
-
->>>>>>> 9385b909
       - name: Run Tests
         shell: bash
         run: | 
