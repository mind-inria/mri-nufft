"""Specific test for testing densities specific to backend."""

import numpy as np
import pytest
from pytest_cases import parametrize, parametrize_with_cases

from case_trajectories import CasesTrajectories
from helpers import assert_correlate
from mrinufft.density import pipe
from mrinufft._utils import proper_trajectory


def radial_distance(traj, shape):
    """Compute the radial distance of a trajectory."""
    proper_traj = proper_trajectory(traj, normalize="unit")
    weights = np.linalg.norm(proper_traj, axis=-1)
    return weights


@parametrize("osf", [1, 1.25, 2])
@parametrize_with_cases(
    "traj, shape",
    cases=[
        CasesTrajectories.case_nyquist_radial2D,
        CasesTrajectories.case_nyquist_radial3D,
    ],
)
@parametrize(backend=["gpunufft", "tensorflow"])
def test_pipe(backend, traj, shape, osf):
    """Test the pipe method."""
<<<<<<< HEAD
    if backend == "tensorflow" and osf != 2:
        pytest.skip("Tensorflow does not support OSF != 2")
=======
    distance = radial_distance(traj, shape)
    if osf != 2 and backend == "tensorflow":
        pytest.skip("OSF < 2 not supported for tensorflow.")
>>>>>>> 293ecbe2
    result = pipe(traj, shape, backend, osf=osf, num_iterations=10)

    distance = radial_distance(traj, shape)
    result = result / np.mean(result)
    distance = distance / np.mean(distance)
    if backend == "tensorflow":
        # If tensorflow, we dont perfectly estimate, but we still want to ensure
        # we can get density
        assert_correlate(result, distance, slope=1, slope_err=None, r_value_err=0.5)
    elif osf != 2:
        # If OSF < 2, we dont perfectly estimate
        assert_correlate(result, distance, slope=1, slope_err=None, r_value_err=0.2)
    else:
        assert_correlate(result, distance, slope=1, slope_err=0.1, r_value_err=0.1)<|MERGE_RESOLUTION|>--- conflicted
+++ resolved
@@ -28,14 +28,9 @@
 @parametrize(backend=["gpunufft", "tensorflow"])
 def test_pipe(backend, traj, shape, osf):
     """Test the pipe method."""
-<<<<<<< HEAD
-    if backend == "tensorflow" and osf != 2:
-        pytest.skip("Tensorflow does not support OSF != 2")
-=======
     distance = radial_distance(traj, shape)
     if osf != 2 and backend == "tensorflow":
         pytest.skip("OSF < 2 not supported for tensorflow.")
->>>>>>> 293ecbe2
     result = pipe(traj, shape, backend, osf=osf, num_iterations=10)
 
     distance = radial_distance(traj, shape)
