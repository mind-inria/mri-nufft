--- conflicted
+++ resolved
@@ -132,17 +132,10 @@
     npt.assert_allclose(image_data, image_flat, atol=1e-3, rtol=1e-3)
 
 
-<<<<<<< HEAD
-def test_get_grad(operator, image_data, kspace_data):
-    """Test the data consistency operation."""
-    # image_data = np.zeros_like(image_data)
-    res = operator.get_grad(image_data, kspace_data)
-=======
 def test_data_consistency(operator, image_data, kspace_data):
     """Test the data consistency operation."""
     # image_data = np.zeros_like(image_data)
     res = operator.data_consistency(image_data, kspace_data)
->>>>>>> a34ba103
     tmp = operator.op(image_data)
     res2 = operator.adj_op(tmp - kspace_data)
 
@@ -159,21 +152,13 @@
         assert_correlate(res[i], res2[i], slope_err=slope_err)
 
 
-<<<<<<< HEAD
-def test_get_grad_readonly(operator, image_data, kspace_data):
-=======
 def test_data_consistency_readonly(operator, image_data, kspace_data):
->>>>>>> a34ba103
     """Test that the data consistency does not modify the input parameters data."""
     kspace_tmp = kspace_data.copy()
     image_tmp = image_data.copy()
     kspace_tmp.setflags(write=False)
     image_tmp.setflags(write=False)
-<<<<<<< HEAD
-    operator.get_grad(image_data, kspace_tmp)
-=======
     operator.data_consistency(image_data, kspace_tmp)
->>>>>>> a34ba103
     npt.assert_equal(kspace_tmp, kspace_data)
     npt.assert_equal(image_tmp, image_data)
 
@@ -183,11 +168,7 @@
     C = 1 if operator.uses_sense else operator.n_coils
     img = image_data.copy().reshape(operator.n_batchs, C, *operator.shape)
     for _ in range(10):
-<<<<<<< HEAD
-        grad = operator.get_grad(img, kspace_data)
-=======
         grad = operator.data_consistency(img, kspace_data)
->>>>>>> a34ba103
         norm = np.linalg.norm(grad)
         grad /= norm
         np.copyto(img, grad)
